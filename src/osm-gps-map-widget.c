/* -*- Mode: C; indent-tabs-mode: nil; c-basic-offset: 4; tab-width: 4 -*- */
/* vim:set et sw=4 ts=4 cino=t0,(0: */
/*
 * osm-gps-map.c
 * Copyright (C) Marcus Bauer 2008 <marcus.bauer@gmail.com>
 * Copyright (C) John Stowers 2009 <john.stowers@gmail.com>
 * Copyright (C) Till Harbaum 2009 <till@harbaum.org>
 *
 * Contributions by
 * Everaldo Canuto 2009 <everaldo.canuto@gmail.com>
 *
 * osm-gps-map.c is free software: you can redistribute it and/or modify it
 * under the terms of the GNU General Public License
 * as published by the Free Software Foundation; version 2.
 *
 * This program is distributed in the hope that it will be useful,
 * but WITHOUT ANY WARRANTY; without even the implied warranty of
 * MERCHANTABILITY or FITNESS FOR A PARTICULAR PURPOSE.  See the
 * GNU General Public License for more details.
 * 
 * You should have received a copy of the GNU General Public License
 * along with this program; if not, see <http://www.gnu.org/licenses/>.
 */

/**
 * SECTION:osm-gps-map
 * @short_description: map display widget
 * @stability: Stable
 * @include: osm-gps-map.h
 *
 * #OsmGpsMap is a widget for displaying a map, optionally overlaid with a
 * track(s) of GPS co-ordinates, images, points of interest or on screen display
 * controls. #OsmGpsMap downloads (and caches for offline use) map data from a
 * number of websites, including
 * <ulink url="http://www.openstreetmap.org"><citetitle>OpenStreetMap</citetitle></ulink>
 *
 * <example>
 *  <title>Showing a map</title>
 *  <programlisting>
 * int main (int argc, char **argv)
 * {
 *     g_thread_init(NULL);
 *     gtk_init (&argc, &argv);
 *
 *     GtkWidget *map = osm_gps_map_new ();
 *     GtkWidget *w = gtk_window_new (GTK_WINDOW_TOPLEVEL);
 *     gtk_container_add (GTK_CONTAINER(w), map);
 *     gtk_widget_show_all (w);
 *
 *     gtk_main ();
 *     return 0;
 * }
 *  </programlisting>
 * </example>
 *
 * #OsmGpsMap allows great flexibility in customizing how the map tiles are
 * cached, see #OsmGpsMap:tile-cache-base and #OsmGpsMap:tile-cache for more
 * information.
 *
 * A number of different map sources are supported, see #OsmGpsMapSource_t. The
 * default source, %OSM_GPS_MAP_SOURCE_OPENSTREETMAP always works. Other sources,
 * particular those from proprietary providers may work occasionally, and then
 * cease to work. To check if a source is supported for the given version of
 * this library, call osm_gps_map_source_is_valid().
 *
 * <example>
 *  <title>Map with custom source and cache dir</title>
 *  <programlisting>
 * int main (int argc, char **argv)
 * {
 *     g_thread_init(NULL);
 *     gtk_init (&argc, &argv);
 *     OsmGpsMapSource_t source = OSM_GPS_MAP_SOURCE_VIRTUAL_EARTH_SATELLITE;
 *
 *     if ( !osm_gps_map_source_is_valid(source) )
 *         return 1;
 *
 *     GtkWidget *map = g_object_new (OSM_TYPE_GPS_MAP,
 *                      "map-source", source,
 *                      "tile-cache", "/tmp/",
 *                       NULL);
 *     GtkWidget *w = gtk_window_new (GTK_WINDOW_TOPLEVEL);
 *     gtk_container_add (GTK_CONTAINER(w), map);
 *     gtk_widget_show_all (w);
 *
 *     gtk_main ();
 *     return 0;
 * }
 *  </programlisting>
 * </example>
 *
 * Finally, if you wish to use a custom map source not supported by #OsmGpsMap, 
 * such as a custom map created with
 * <ulink url="http://www.cloudmade.com"><citetitle>CloudMade</citetitle></ulink>
 * then you can also pass a specially formatted string to #OsmGpsMap:repo-uri.
 *
 * <example>
 *  <title>Map using custom CloudMade map and on screen display</title>
 *  <programlisting>
 * int main (int argc, char **argv)
 * {
 *     g_thread_init(NULL);
 *     gtk_init (&argc, &argv);
 *     const gchar *cloudmate = "http://a.tile.cloudmade.com/YOUR_API_KEY/1/256/&num;Z/&num;X/&num;Y.png";
 *
 *     GtkWidget *map = g_object_new (OSM_TYPE_GPS_MAP,
 *                      "repo-uri", cloudmate,
 *                       NULL);
 *     OsmGpsMapOsd *osd = osm_gps_map_osd_new ();
 *     GtkWidget *w = gtk_window_new (GTK_WINDOW_TOPLEVEL);
 *     osm_gps_map_layer_add (OSM_GPS_MAP(map), OSM_GPS_MAP_LAYER(osd));
 *     gtk_container_add (GTK_CONTAINER(w), map);
 *     gtk_widget_show_all (w);
 *
 *     gtk_main ();
 *     return 0;
 * }
 *  </programlisting>
 * </example>
 **/

#include "config.h"

#include <fcntl.h>
#include <math.h>
#include <unistd.h>
#include <stdio.h>
#include <stdlib.h>
#include <string.h>

#include <gdk/gdk.h>
#include <glib.h>
#include <glib/gstdio.h>
#include <glib/gprintf.h>
#include <libsoup/soup.h>
#include <cairo.h>

#include "converter.h"
#include "private.h"
#include "osm-gps-map-source.h"
#include "osm-gps-map-widget.h"
#include "osm-gps-map-compat.h"

#define ENABLE_DEBUG                (0)
#define EXTRA_BORDER                (TILESIZE / 2)
#define OSM_GPS_MAP_SCROLL_STEP     (10)
#define USER_AGENT                  "Mozilla/5.0 (Windows; U; Windows NT 5.1; en-US; rv:1.8.1.11) Gecko/20071127 Firefox/2.0.0.11"
<<<<<<< HEAD
#define DOWNLOAD_RETRIES            3
=======
#define MAX_DOWNLOAD_TILES          10000
>>>>>>> 9081bb97

struct _OsmGpsMapPrivate
{
    GHashTable *tile_queue;
    GHashTable *missing_tiles;
    GHashTable *tile_cache;

    int map_zoom;
    int max_zoom;
    int min_zoom;
    int map_x;
    int map_y;

    /* Controls auto centering the map when a new GPS position arrives */
    gfloat map_auto_center_threshold;

    /* Latitude and longitude of the center of the map, in radians */
    gfloat center_rlat;
    gfloat center_rlon;

    guint max_tile_cache_size;
    /* Incremented at each redraw */
    guint redraw_cycle;
    /* ID of the idle redraw operation */
    guint idle_map_redraw;

    //how we download tiles
    SoupSession *soup_session;
    char *proxy_uri;

    //where downloaded tiles are cached
    char *tile_dir;
    char *tile_base_dir;
    char *cache_dir;

    //contains flags indicating the various special characters
    //the uri string contains, that will be replaced when calculating
    //the uri to download.
    OsmGpsMapSource_t map_source;
    char *repo_uri;
    char *image_format;
    int uri_format;

    //gps tracking state
    GSList *trip_history;
    float gps_heading;

    OsmGpsMapPoint *gps;
    OsmGpsMapTrack *gps_track;
    gboolean gps_track_used;

#ifdef OSD_DOUBLE_BUFFER
    GdkPixmap *dbuf_pixmap;
#endif
    //additional images or tracks added to the map
    GSList *tracks;
    GSList *images;

    //Used for storing the joined tiles
    GdkPixmap *pixmap;
    GdkGC *gc_map;

    //The tile painted when one cannot be found
    GdkPixbuf *null_tile;

    //A list of OsmGpsMapLayer* layers, such as the OSD
    GSList *layers;

    //For tracking click and drag
    int drag_counter;
    int drag_mouse_dx;
    int drag_mouse_dy;
    int drag_start_mouse_x;
    int drag_start_mouse_y;
    int drag_start_map_x;
    int drag_start_map_y;
    int drag_limit;
    guint drag_expose_source;

    /* for customizing the redering of the gps track */
    int ui_gps_point_inner_radius;
    int ui_gps_point_outer_radius;

    /* For storing keybindings */
    guint keybindings[OSM_GPS_MAP_KEY_MAX];

    /* flags controlling which features are enabled */
    guint keybindings_enabled : 1;
    guint map_auto_download_enabled : 1;
    guint map_auto_center_enabled : 1;
    guint trip_history_record_enabled : 1;
    guint trip_history_show_enabled : 1;
    guint gps_point_enabled : 1;

    /* state flags */
    guint is_disposed : 1;
    guint is_constructed : 1;
    guint is_dragging : 1;
    guint is_button_down : 1;
    guint is_fullscreen : 1;
    guint is_google : 1;
};

typedef struct
{
    GdkPixbuf *pixbuf;
    /* We keep track of the number of the redraw cycle this tile was last used,
     * so that osm_gps_map_purge_cache() can remove the older ones */
    guint redraw_cycle;
} OsmCachedTile;

typedef struct {
    /* The details of the tile to download */
    char *uri;
    char *folder;
    char *filename;
    OsmGpsMap *map;
    /* whether to redraw the map when the tile arrives */
    gboolean redraw;
    int ttl;
#if USE_LIBSOUP22
    SoupSession *session;
#endif
} OsmTileDownload;

enum
{
    PROP_0,
    PROP_AUTO_CENTER,
    PROP_RECORD_TRIP_HISTORY,
    PROP_SHOW_TRIP_HISTORY,
    PROP_AUTO_DOWNLOAD,
    PROP_REPO_URI,
    PROP_PROXY_URI,
    PROP_TILE_CACHE_DIR,
    PROP_TILE_CACHE_BASE_DIR,
    PROP_TILE_CACHE_DIR_IS_FULL_PATH,
    PROP_ZOOM,
    PROP_MAX_ZOOM,
    PROP_MIN_ZOOM,
    PROP_LATITUDE,
    PROP_LONGITUDE,
    PROP_MAP_X,
    PROP_MAP_Y,
    PROP_TILES_QUEUED,
    PROP_GPS_TRACK_WIDTH,
    PROP_GPS_POINT_R1,
    PROP_GPS_POINT_R2,
    PROP_MAP_SOURCE,
    PROP_IMAGE_FORMAT,
    PROP_DRAG_LIMIT,
    PROP_AUTO_CENTER_THRESHOLD,
    PROP_SHOW_GPS_POINT
};

G_DEFINE_TYPE (OsmGpsMap, osm_gps_map, GTK_TYPE_DRAWING_AREA);

/*
 * Drawing function forward defintions
 */
static gchar    *replace_string(const gchar *src, const gchar *from, const gchar *to);
static gchar    *replace_map_uri(OsmGpsMap *map, const gchar *uri, int zoom, int x, int y);
static void     osm_gps_map_blit_tile(OsmGpsMap *map, GdkPixbuf *pixbuf, int offset_x, int offset_y);
#if USE_LIBSOUP22
static void     osm_gps_map_tile_download_complete (SoupMessage *msg, gpointer user_data);
#else
static void     osm_gps_map_tile_download_complete (SoupSession *session, SoupMessage *msg, gpointer user_data);
#endif
static void     osm_gps_map_download_tile (OsmGpsMap *map, int zoom, int x, int y, gboolean redraw);
static void     osm_gps_map_load_tile (OsmGpsMap *map, int zoom, int x, int y, int offset_x, int offset_y);
static void     osm_gps_map_fill_tiles_pixel (OsmGpsMap *map);
static gboolean osm_gps_map_map_redraw (OsmGpsMap *map);
static void     osm_gps_map_map_redraw_idle (OsmGpsMap *map);

static void
cached_tile_free (OsmCachedTile *tile)
{
    g_object_unref (tile->pixbuf);
    g_slice_free (OsmCachedTile, tile);
}

/*
 * Description:
 *   Find and replace text within a string.
 *
 * Parameters:
 *   src  (in) - pointer to source string
 *   from (in) - pointer to search text
 *   to   (in) - pointer to replacement text
 *
 * Returns:
 *   Returns a pointer to dynamically-allocated memory containing string
 *   with occurences of the text pointed to by 'from' replaced by with the
 *   text pointed to by 'to'.
 */
static gchar *
replace_string(const gchar *src, const gchar *from, const gchar *to)
{
    size_t size    = strlen(src) + 1;
    size_t fromlen = strlen(from);
    size_t tolen   = strlen(to);

    /* Allocate the first chunk with enough for the original string. */
    gchar *value = g_malloc(size);


    /* We need to return 'value', so let's make a copy to mess around with. */
    gchar *dst = value;

    if ( value != NULL )
    {
        for ( ;; )
        {
            /* Try to find the search text. */
            const gchar *match = g_strstr_len(src, size, from);
            if ( match != NULL )
            {
                gchar *temp;
                /* Find out how many characters to copy up to the 'match'. */
                size_t count = match - src;


                /* Calculate the total size the string will be after the
                 * replacement is performed. */
                size += tolen - fromlen;

                temp = g_realloc(value, size);
                if ( temp == NULL )
                {
                    g_free(value);
                    return NULL;
                }

                /* we'll want to return 'value' eventually, so let's point it
                 * to the memory that we are now working with.
                 * And let's not forget to point to the right location in
                 * the destination as well. */
                dst = temp + (dst - value);
                value = temp;

                /*
                 * Copy from the source to the point where we matched. Then
                 * move the source pointer ahead by the amount we copied. And
                 * move the destination pointer ahead by the same amount.
                 */
                g_memmove(dst, src, count);
                src += count;
                dst += count;

                /* Now copy in the replacement text 'to' at the position of
                 * the match. Adjust the source pointer by the text we replaced.
                 * Adjust the destination pointer by the amount of replacement
                 * text. */
                g_memmove(dst, to, tolen);
                src += fromlen;
                dst += tolen;
            }
            else
            {
                /*
                 * Copy any remaining part of the string. This includes the null
                 * termination character.
                 */
                strcpy(dst, src);
                break;
            }
        }
    }
    return value;
}

static void
map_convert_coords_to_quadtree_string(OsmGpsMap *map, gint x, gint y, gint zoomlevel,
                                      gchar *buffer, const gchar initial,
                                      const gchar *const quadrant)
{
    gchar *ptr = buffer;
    gint n;

    if (initial)
        *ptr++ = initial;

    for(n = zoomlevel-1; n >= 0; n--)
    {
        gint xbit = (x >> n) & 1;
        gint ybit = (y >> n) & 1;
        *ptr++ = quadrant[xbit + 2 * ybit];
    }

    *ptr++ = '\0';
}


static void
inspect_map_uri(OsmGpsMapPrivate *priv)
{
    priv->uri_format = 0;
    priv->is_google = FALSE;

    if (g_strrstr(priv->repo_uri, URI_MARKER_X))
        priv->uri_format |= URI_HAS_X;

    if (g_strrstr(priv->repo_uri, URI_MARKER_Y))
        priv->uri_format |= URI_HAS_Y;

    if (g_strrstr(priv->repo_uri, URI_MARKER_Z))
        priv->uri_format |= URI_HAS_Z;

    if (g_strrstr(priv->repo_uri, URI_MARKER_S))
        priv->uri_format |= URI_HAS_S;

    if (g_strrstr(priv->repo_uri, URI_MARKER_Q))
        priv->uri_format |= URI_HAS_Q;

    if (g_strrstr(priv->repo_uri, URI_MARKER_Q0))
        priv->uri_format |= URI_HAS_Q0;

    if (g_strrstr(priv->repo_uri, URI_MARKER_YS))
        priv->uri_format |= URI_HAS_YS;

    if (g_strrstr(priv->repo_uri, URI_MARKER_R))
        priv->uri_format |= URI_HAS_R;

    if (g_strrstr(priv->repo_uri, "google.com"))
        priv->is_google = TRUE;

    g_debug("URI Format: 0x%X (google: %X)", priv->uri_format, priv->is_google);

}

static gchar *
replace_map_uri(OsmGpsMap *map, const gchar *uri, int zoom, int x, int y)
{
    OsmGpsMapPrivate *priv = map->priv;
    char *url;
    unsigned int i;
    char location[22];

    i = 1;
    url = g_strdup(uri);
    while (i < URI_FLAG_END)
    {
        char *s = NULL;
        char *old;

        old = url;
        switch(i & priv->uri_format)
        {
            case URI_HAS_X:
                s = g_strdup_printf("%d", x);
                url = replace_string(url, URI_MARKER_X, s);
                break;
            case URI_HAS_Y:
                s = g_strdup_printf("%d", y);
                url = replace_string(url, URI_MARKER_Y, s);
                break;
            case URI_HAS_Z:
                s = g_strdup_printf("%d", zoom);
                url = replace_string(url, URI_MARKER_Z, s);
                break;
            case URI_HAS_S:
                s = g_strdup_printf("%d", priv->max_zoom-zoom);
                url = replace_string(url, URI_MARKER_S, s);
                break;
            case URI_HAS_Q:
                map_convert_coords_to_quadtree_string(map,x,y,zoom,location,'t',"qrts");
                s = g_strdup_printf("%s", location);
                url = replace_string(url, URI_MARKER_Q, s);
                break;
            case URI_HAS_Q0:
                map_convert_coords_to_quadtree_string(map,x,y,zoom,location,'\0', "0123");
                s = g_strdup_printf("%s", location);
                url = replace_string(url, URI_MARKER_Q0, s);
                //g_debug("FOUND " URI_MARKER_Q0);
                break;
            case URI_HAS_YS:
                //              s = g_strdup_printf("%d", y);
                //              url = replace_string(url, URI_MARKER_YS, s);
                g_warning("FOUND " URI_MARKER_YS " NOT IMPLEMENTED");
                //            retval = g_strdup_printf(repo->url,
                //                    tilex,
                //                    (1 << (MAX_ZOOM - zoom)) - tiley - 1,
                //                    zoom - (MAX_ZOOM - 17));
                break;
            case URI_HAS_R:
                s = g_strdup_printf("%d", g_random_int_range(0,4));
                url = replace_string(url, URI_MARKER_R, s);
                break;
            default:
                s = NULL;
                break;
        }

        if (s) {
            g_free(s);
            g_free(old);
        }

        i = (i << 1);

    }

    return url;
}

static void
my_log_handler (const gchar * log_domain, GLogLevelFlags log_level, const gchar * message, gpointer user_data)
{
    if (!(log_level & G_LOG_LEVEL_DEBUG) || ENABLE_DEBUG)
        g_log_default_handler (log_domain, log_level, message, user_data);
}

static float
osm_gps_map_get_scale_at_point(int zoom, float rlat, float rlon)
{
    /* world at zoom 1 == 512 pixels */
    return cos(rlat) * M_PI * OSM_EQ_RADIUS / (1<<(7+zoom));
}

static GSList *
gslist_remove_one_gobject(GSList **list, GObject *gobj)
{
    GSList *data = g_slist_find(*list, gobj);
    if (data) {
        g_object_unref(gobj);
        *list = g_slist_delete_link(*list, data);
    }
    return data;
}

static void
gslist_of_gobjects_free(GSList **list)
{
    if (list) {
        g_slist_foreach(*list, (GFunc) g_object_unref, NULL);
        g_slist_free(*list);
        *list = NULL;
    }
}

static void
gslist_of_data_free (GSList **list)
{
    if (list) {
        g_slist_foreach(*list, (GFunc) g_free, NULL);
        g_slist_free(*list);
        *list = NULL;
    }
}

static void
osm_gps_map_print_images (OsmGpsMap *map)
{
    GSList *list;
    int min_x = 0,min_y = 0,max_x = 0,max_y = 0;
    int map_x0, map_y0;
    OsmGpsMapPrivate *priv = map->priv;

    map_x0 = priv->map_x - EXTRA_BORDER;
    map_y0 = priv->map_y - EXTRA_BORDER;
    for(list = priv->images; list != NULL; list = list->next)
    {
        GdkRectangle loc;
        OsmGpsMapImage *im = OSM_GPS_MAP_IMAGE(list->data);
        const OsmGpsMapPoint *pt = osm_gps_map_image_get_point(im);

        /* pixel_x,y, offsets */
        loc.x = lon2pixel(priv->map_zoom, pt->rlon) - map_x0;
        loc.y = lat2pixel(priv->map_zoom, pt->rlat) - map_y0;

        osm_gps_map_image_draw (
                         im,
                         priv->pixmap,
                         priv->gc_map,
                         &loc);

        max_x = MAX(loc.x + loc.width, max_x);
        min_x = MIN(loc.x - loc.width, min_x);
        max_y = MAX(loc.y + loc.height, max_y);
        min_y = MIN(loc.y - loc.height, min_y);
    }

    gtk_widget_queue_draw_area (
                                GTK_WIDGET(map),
                                min_x + EXTRA_BORDER, min_y + EXTRA_BORDER,
                                max_x + EXTRA_BORDER, max_y + EXTRA_BORDER);

}

static void
osm_gps_map_draw_gps_point (OsmGpsMap *map, GdkDrawable *drawable)
{
    OsmGpsMapPrivate *priv = map->priv;
    cairo_t *cr;
    int map_x0, map_y0;
    int x, y;
    int r, r2, mr;

    r = priv->ui_gps_point_inner_radius;
    r2 = priv->ui_gps_point_outer_radius;
    mr = MAX(3*r,r2);
    map_x0 = priv->map_x - EXTRA_BORDER;
    map_y0 = priv->map_y - EXTRA_BORDER;
    x = lon2pixel(priv->map_zoom, priv->gps->rlon) - map_x0;
    y = lat2pixel(priv->map_zoom, priv->gps->rlat) - map_y0;

    cr = gdk_cairo_create(drawable);

    /* draw transparent area */
    if (r2 > 0) {
        cairo_set_line_width (cr, 1.5);
        cairo_set_source_rgba (cr, 0.75, 0.75, 0.75, 0.4);
        cairo_arc (cr, x, y, r2, 0, 2 * M_PI);
        cairo_fill (cr);
        /* draw transparent area border */
        cairo_set_source_rgba (cr, 0.55, 0.55, 0.55, 0.4);
        cairo_arc (cr, x, y, r2, 0, 2 * M_PI);
        cairo_stroke(cr);
    }

    /* draw ball gradient */
    if (r > 0) {
        cairo_pattern_t *pat;
        /* draw direction arrow */
        if(!isnan(priv->gps_heading)) {
            cairo_move_to (cr, x-r*cos(priv->gps_heading), y-r*sin(priv->gps_heading));
            cairo_line_to (cr, x+3*r*sin(priv->gps_heading), y-3*r*cos(priv->gps_heading));
            cairo_line_to (cr, x+r*cos(priv->gps_heading), y+r*sin(priv->gps_heading));
            cairo_close_path (cr);

            cairo_set_source_rgba (cr, 0.3, 0.3, 1.0, 0.5);
            cairo_fill_preserve (cr);

            cairo_set_line_width (cr, 1.0);
            cairo_set_source_rgba (cr, 0.0, 0.0, 0.0, 0.5);
            cairo_stroke(cr);
        }

        pat = cairo_pattern_create_radial (x-(r/5), y-(r/5), (r/5), x,  y, r);
        cairo_pattern_add_color_stop_rgba (pat, 0, 1, 1, 1, 1.0);
        cairo_pattern_add_color_stop_rgba (pat, 1, 0, 0, 1, 1.0);
        cairo_set_source (cr, pat);
        cairo_arc (cr, x, y, r, 0, 2 * M_PI);
        cairo_fill (cr);
        cairo_pattern_destroy (pat);
        /* draw ball border */
        cairo_set_line_width (cr, 1.0);
        cairo_set_source_rgba (cr, 0.0, 0.0, 0.0, 1.0);
        cairo_arc (cr, x, y, r, 0, 2 * M_PI);
        cairo_stroke(cr);
    }

    cairo_destroy(cr);
    gtk_widget_queue_draw_area (GTK_WIDGET(map),
                                x-mr,
                                y-mr,
                                mr*2,
                                mr*2);
}

static void
osm_gps_map_blit_tile(OsmGpsMap *map, GdkPixbuf *pixbuf, int offset_x, int offset_y)
{
    OsmGpsMapPrivate *priv = map->priv;

    g_debug("Queing redraw @ %d,%d (w:%d h:%d)", offset_x,offset_y, TILESIZE,TILESIZE);

    /* draw pixbuf onto pixmap */
    gdk_draw_pixbuf (priv->pixmap,
                     priv->gc_map,
                     pixbuf,
                     0,0,
                     offset_x,offset_y,
                     TILESIZE,TILESIZE,
                     GDK_RGB_DITHER_NONE, 0, 0);
}

/* libsoup-2.2 and libsoup-2.4 use different ways to store the body data */
#if USE_LIBSOUP22
#define  soup_message_headers_append(a,b,c) soup_message_add_header(a,b,c)
#define MSG_RESPONSE_BODY(a)    ((a)->response.body)
#define MSG_RESPONSE_LEN(a)     ((a)->response.length)
#define MSG_RESPONSE_LEN_FORMAT "%u"
#else
#define MSG_RESPONSE_BODY(a)    ((a)->response_body->data)
#define MSG_RESPONSE_LEN(a)     ((a)->response_body->length)
#define MSG_RESPONSE_LEN_FORMAT "%lld"
#endif

#if USE_LIBSOUP22
static void
osm_gps_map_tile_download_complete (SoupMessage *msg, gpointer user_data)
#else
static void
osm_gps_map_tile_download_complete (SoupSession *session, SoupMessage *msg, gpointer user_data)
#endif
{
    FILE *file;
    OsmTileDownload *dl = (OsmTileDownload *)user_data;
    OsmGpsMap *map = OSM_GPS_MAP(dl->map);
    OsmGpsMapPrivate *priv = map->priv;
    gboolean file_saved = FALSE;

    if (SOUP_STATUS_IS_SUCCESSFUL (msg->status_code)) {
        /* save tile into cachedir if one has been specified */
        if (priv->cache_dir) {
            if (g_mkdir_with_parents(dl->folder,0700) == 0) {
                file = g_fopen(dl->filename, "wb");
                if (file != NULL) {
                    fwrite (MSG_RESPONSE_BODY(msg), 1, MSG_RESPONSE_LEN(msg), file);
                    file_saved = TRUE;
                    g_debug("Wrote "MSG_RESPONSE_LEN_FORMAT" bytes to %s", MSG_RESPONSE_LEN(msg), dl->filename);
                    fclose (file);

                }
            } else {
                g_warning("Error creating tile download directory: %s", dl->folder);
                perror("perror:");
            }
        }

        if (dl->redraw) {
            GdkPixbuf *pixbuf = NULL;

            /* if the file was actually stored on disk, we can simply */
            /* load and decode it from that file */
            if (priv->cache_dir) {
                if (file_saved) {
                    pixbuf = gdk_pixbuf_new_from_file (dl->filename, NULL);
                }
            } else {
                GdkPixbufLoader *loader;
                char *extension = strrchr (dl->filename, '.');

                /* parse file directly from memory */
                if (extension) {
                    loader = gdk_pixbuf_loader_new_with_type (extension+1, NULL);
                    if (!gdk_pixbuf_loader_write (loader, (unsigned char*)MSG_RESPONSE_BODY(msg), MSG_RESPONSE_LEN(msg), NULL))
                    {
                        g_warning("Error: Decoding of image failed");
                    }
                    gdk_pixbuf_loader_close(loader, NULL);

                    pixbuf = gdk_pixbuf_loader_get_pixbuf(loader);

                    /* give up loader but keep the pixbuf */
                    g_object_ref(pixbuf);
                    g_object_unref(loader);
                } else {
                    g_warning("Error: Unable to determine image file format");
                }
            }
                
            /* Store the tile into the cache */
            if (G_LIKELY (pixbuf)) {
                OsmCachedTile *tile = g_slice_new (OsmCachedTile);
                tile->pixbuf = pixbuf;
                tile->redraw_cycle = priv->redraw_cycle;
                /* if the tile is already in the cache (it could be one
                 * rendered from another zoom level), it will be
                 * overwritten */
                g_hash_table_insert (priv->tile_cache, dl->filename, tile);
                /* NULL-ify dl->filename so that it won't be freed, as
                 * we are using it as a key in the hash table */
                dl->filename = NULL;
            }
            osm_gps_map_map_redraw_idle (map);
        }
        g_hash_table_remove(priv->tile_queue, dl->uri);
        g_object_notify(G_OBJECT(map), "tiles-queued");

        g_free(dl->folder);
        g_free(dl->filename);
        g_free(dl);
    } else {
        if (msg->status_code == SOUP_STATUS_NOT_FOUND) {
            g_hash_table_insert(priv->missing_tiles, dl->uri, NULL);
            g_hash_table_remove(priv->tile_queue, dl->uri);
            g_object_notify(G_OBJECT(map), "tiles-queued");
        } else if (msg->status_code == SOUP_STATUS_CANCELLED) {
            /* called as application exit or after osm_gps_map_download_cancel_all */
            g_hash_table_remove(priv->tile_queue, dl->uri);
            g_object_notify(G_OBJECT(map), "tiles-queued");
        } else {
            g_warning("Error downloading tile: %d - %s", msg->status_code, msg->reason_phrase);
            dl->ttl--;
            if (dl->ttl) {
#if USE_LIBSOUP22
                soup_session_requeue_message(dl->session, msg);
#else
                soup_session_requeue_message(session, msg);
#endif
                return;
            }

            g_hash_table_remove(priv->tile_queue, dl->uri);
            g_object_notify(G_OBJECT(map), "tiles-queued");
        }
    }


}

static void
osm_gps_map_download_tile (OsmGpsMap *map, int zoom, int x, int y, gboolean redraw)
{
    SoupMessage *msg;
    OsmGpsMapPrivate *priv = map->priv;
    OsmTileDownload *dl = g_new0(OsmTileDownload,1);

    // set retries
    dl->ttl = DOWNLOAD_RETRIES;

    //calculate the uri to download
    dl->uri = replace_map_uri(map, priv->repo_uri, zoom, x, y);

#if USE_LIBSOUP22
    dl->session = priv->soup_session;
#endif

    //check the tile has not already been queued for download,
    //or has been attempted, and its missing
    if (g_hash_table_lookup_extended(priv->tile_queue, dl->uri, NULL, NULL) ||
        g_hash_table_lookup_extended(priv->missing_tiles, dl->uri, NULL, NULL) )
    {
        g_debug("Tile already downloading (or missing)");
        g_free(dl->uri);
        g_free(dl);
    } else {
        dl->folder = g_strdup_printf("%s%c%d%c%d%c",
                            priv->cache_dir, G_DIR_SEPARATOR,
                            zoom, G_DIR_SEPARATOR,
                            x, G_DIR_SEPARATOR);
        dl->filename = g_strdup_printf("%s%c%d%c%d%c%d.%s",
                            priv->cache_dir, G_DIR_SEPARATOR,
                            zoom, G_DIR_SEPARATOR,
                            x, G_DIR_SEPARATOR,
                            y,
                            priv->image_format);
        dl->map = map;
        dl->redraw = redraw;

        g_debug("Download tile: %d,%d z:%d\n\t%s --> %s", x, y, zoom, dl->uri, dl->filename);

        msg = soup_message_new (SOUP_METHOD_GET, dl->uri);
        if (msg) {
            if (priv->is_google) {
                //Set maps.google.com as the referrer
                g_debug("Setting Google Referrer");
                soup_message_headers_append(msg->request_headers, "Referer", "http://maps.google.com/");
                //For google satelite also set the appropriate cookie value
                if (priv->uri_format & URI_HAS_Q) {
                    const char *cookie = g_getenv("GOOGLE_COOKIE");
                    if (cookie) {
                        g_debug("Adding Google Cookie");
                        soup_message_headers_append(msg->request_headers, "Cookie", cookie);
                    }
                }
            }

#if USE_LIBSOUP22
            soup_message_headers_append(msg->request_headers, 
                                        "User-Agent", USER_AGENT);
#endif

            g_hash_table_insert (priv->tile_queue, dl->uri, msg);
            g_object_notify (G_OBJECT (map), "tiles-queued");
            /* the soup session unrefs the message when the download finishes */
            soup_session_queue_message (priv->soup_session, msg, osm_gps_map_tile_download_complete, dl);
        } else {
            g_warning("Could not create soup message");
            g_free(dl->uri);
            g_free(dl->folder);
            g_free(dl->filename);
            g_free(dl);
        }
    }
}

static GdkPixbuf *
osm_gps_map_load_cached_tile (OsmGpsMap *map, int zoom, int x, int y)
{
    OsmGpsMapPrivate *priv = map->priv;
    gchar *filename;
    GdkPixbuf *pixbuf = NULL;
    OsmCachedTile *tile;

    filename = g_strdup_printf("%s%c%d%c%d%c%d.%s",
                priv->cache_dir, G_DIR_SEPARATOR,
                zoom, G_DIR_SEPARATOR,
                x, G_DIR_SEPARATOR,
                y,
                priv->image_format);

    tile = g_hash_table_lookup (priv->tile_cache, filename);
    if (tile)
    {
        g_free (filename);
    }
    else
    {
        pixbuf = gdk_pixbuf_new_from_file (filename, NULL);
        if (pixbuf)
        {
            tile = g_slice_new (OsmCachedTile);
            tile->pixbuf = pixbuf;
            g_hash_table_insert (priv->tile_cache, filename, tile);
        }
        else
        {
            g_free (filename);
        }
    }

    /* set/update the redraw_cycle timestamp on the tile */
    if (tile)
    {
        tile->redraw_cycle = priv->redraw_cycle;
        pixbuf = g_object_ref (tile->pixbuf);
    }

    return pixbuf;
}

static GdkPixbuf *
osm_gps_map_find_bigger_tile (OsmGpsMap *map, int zoom, int x, int y,
                              int *zoom_found)
{
    GdkPixbuf *pixbuf;
    int next_zoom, next_x, next_y;

    if (zoom == 0) return NULL;
    next_zoom = zoom - 1;
    next_x = x / 2;
    next_y = y / 2;
    pixbuf = osm_gps_map_load_cached_tile (map, next_zoom, next_x, next_y);
    if (pixbuf)
        *zoom_found = next_zoom;
    else
        pixbuf = osm_gps_map_find_bigger_tile (map, next_zoom, next_x, next_y,
                                               zoom_found);
    return pixbuf;
}

static GdkPixbuf *
osm_gps_map_render_missing_tile_upscaled (OsmGpsMap *map, int zoom,
                                          int x, int y)
{
    GdkPixbuf *pixbuf, *big, *area;
    int zoom_big, zoom_diff, area_size, area_x, area_y;
    int modulo;

    big = osm_gps_map_find_bigger_tile (map, zoom, x, y, &zoom_big);
    if (!big) return NULL;

    g_debug ("Found bigger tile (zoom = %d, wanted = %d)", zoom_big, zoom);

    /* get a Pixbuf for the area to magnify */
    zoom_diff = zoom - zoom_big;
    area_size = TILESIZE >> zoom_diff;
    modulo = 1 << zoom_diff;
    area_x = (x % modulo) * area_size;
    area_y = (y % modulo) * area_size;
    area = gdk_pixbuf_new_subpixbuf (big, area_x, area_y,
                                     area_size, area_size);
    g_object_unref (big);
    pixbuf = gdk_pixbuf_scale_simple (area, TILESIZE, TILESIZE,
                                      GDK_INTERP_NEAREST);
    g_object_unref (area);
    return pixbuf;
}

static GdkPixbuf *
osm_gps_map_render_missing_tile (OsmGpsMap *map, int zoom, int x, int y)
{
    /* maybe TODO: render from downscaled tiles, if the following fails */
    return osm_gps_map_render_missing_tile_upscaled (map, zoom, x, y);
}

static void
osm_gps_map_load_tile (OsmGpsMap *map, int zoom, int x, int y, int offset_x, int offset_y)
{
    OsmGpsMapPrivate *priv = map->priv;
    gchar *filename;
    GdkPixbuf *pixbuf;

    g_debug("Load tile %d,%d (%d,%d) z:%d", x, y, offset_x, offset_y, zoom);

    if (priv->map_source == OSM_GPS_MAP_SOURCE_NULL) {
        osm_gps_map_blit_tile(map, priv->null_tile, offset_x,offset_y);
        return;
    }

    filename = g_strdup_printf("%s%c%d%c%d%c%d.%s",
                priv->cache_dir, G_DIR_SEPARATOR,
                zoom, G_DIR_SEPARATOR,
                x, G_DIR_SEPARATOR,
                y,
                priv->image_format);

    /* try to get file from internal cache first */
    if(!(pixbuf = osm_gps_map_load_cached_tile(map, zoom, x, y)))
        pixbuf = gdk_pixbuf_new_from_file (filename, NULL);

    if(pixbuf) {
        g_debug("Found tile %s", filename);
        osm_gps_map_blit_tile(map, pixbuf, offset_x,offset_y);
        g_object_unref (pixbuf);
    } else {
        if (priv->map_auto_download_enabled) {
            osm_gps_map_download_tile(map, zoom, x, y, TRUE);
        }

        /* try to render the tile by scaling cached tiles from other zoom
         * levels */
        pixbuf = osm_gps_map_render_missing_tile (map, zoom, x, y);
        if (pixbuf) {
            gdk_draw_pixbuf (priv->pixmap,
                             priv->gc_map,
                             pixbuf,
                             0,0,
                             offset_x,offset_y,
                             TILESIZE,TILESIZE,
                             GDK_RGB_DITHER_NONE, 0, 0);
            g_object_unref (pixbuf);
        } else {
            /* prevent some artifacts when drawing not yet loaded areas. */
            GtkStyle *style = gtk_widget_get_style(GTK_WIDGET(map));
            gdk_draw_rectangle (priv->pixmap,
                                style->white_gc,
                                TRUE,
                                offset_x, offset_y, TILESIZE, TILESIZE);
        }
    }
    g_free(filename);
}

static void
osm_gps_map_fill_tiles_pixel (OsmGpsMap *map)
{
    OsmGpsMapPrivate *priv = map->priv;
    GtkAllocation allocation;
    GtkStyle *style;
    int i,j, tile_x0, tile_y0, tiles_nx, tiles_ny;
    int offset_xn = 0;
    int offset_yn = 0;
    int offset_x;
    int offset_y;

    g_debug("Fill tiles: %d,%d z:%d", priv->map_x, priv->map_y, priv->map_zoom);

    gtk_widget_get_allocation(GTK_WIDGET(map), &allocation);
    style = gtk_widget_get_style(GTK_WIDGET(map));

    offset_x = - priv->map_x % TILESIZE;
    offset_y = - priv->map_y % TILESIZE;
    if (offset_x > 0) offset_x -= TILESIZE;
    if (offset_y > 0) offset_y -= TILESIZE;

    offset_xn = offset_x + EXTRA_BORDER;
    offset_yn = offset_y + EXTRA_BORDER;

    tiles_nx = (allocation.width  - offset_x) / TILESIZE + 1;
    tiles_ny = (allocation.height - offset_y) / TILESIZE + 1;

    tile_x0 =  floor((float)priv->map_x / (float)TILESIZE);
    tile_y0 =  floor((float)priv->map_y / (float)TILESIZE);

    //TODO: implement wrap around
    for (i=tile_x0; i<(tile_x0+tiles_nx);i++)
    {
        for (j=tile_y0;  j<(tile_y0+tiles_ny); j++)
        {
            if( j<0 || i<0 || i>=exp(priv->map_zoom * M_LN2) || j>=exp(priv->map_zoom * M_LN2))
            {
                gdk_draw_rectangle (priv->pixmap,
                                    style->white_gc,
                                    TRUE,
                                    offset_xn, offset_yn,
                                    TILESIZE,TILESIZE);
            }
            else
            {
                osm_gps_map_load_tile(map,
                                      priv->map_zoom,
                                      i,j,
                                      offset_xn,offset_yn);
            }
            offset_yn += TILESIZE;
        }
        offset_xn += TILESIZE;
        offset_yn = offset_y + EXTRA_BORDER;
    }
}

static void
osm_gps_map_print_track (OsmGpsMap *map, OsmGpsMapTrack *track)
{
    OsmGpsMapPrivate *priv = map->priv;

    GSList *pt,*points;
    int x,y;
    int min_x = 0,min_y = 0,max_x = 0,max_y = 0;
    gfloat lw, alpha;
    int map_x0, map_y0;
    cairo_t *cr;
    GdkColor color;

    g_object_get (track,
            "track", &points,
            "line-width", &lw,
            "alpha", &alpha,
            NULL);
    osm_gps_map_track_get_color(track, &color);

    if (points == NULL)
        return;

    cr = gdk_cairo_create(priv->pixmap);
    cairo_set_line_width (cr, lw);
    cairo_set_source_rgba (cr, color.red/65535.0, color.green/65535.0, color.blue/65535.0, alpha);
    cairo_set_line_cap (cr, CAIRO_LINE_CAP_ROUND);
    cairo_set_line_join (cr, CAIRO_LINE_JOIN_ROUND);

    map_x0 = priv->map_x - EXTRA_BORDER;
    map_y0 = priv->map_y - EXTRA_BORDER;
    for(pt = points; pt != NULL; pt = pt->next)
    {
        OsmGpsMapPoint *tp = pt->data;

        x = lon2pixel(priv->map_zoom, tp->rlon) - map_x0;
        y = lat2pixel(priv->map_zoom, tp->rlat) - map_y0;

        /* first time through loop */
        if (pt == points) {
            cairo_move_to(cr, x, y);
        }

        cairo_line_to(cr, x, y);

        max_x = MAX(x,max_x);
        min_x = MIN(x,min_x);
        max_y = MAX(y,max_y);
        min_y = MIN(y,min_y);
    }

    gtk_widget_queue_draw_area (
                                GTK_WIDGET(map),
                                min_x - lw,
                                min_y - lw,
                                max_x + (lw * 2),
                                max_y + (lw * 2));

    cairo_stroke(cr);
    cairo_destroy(cr);
}

/* Prints the gps trip history, and any other tracks */
static void
osm_gps_map_print_tracks (OsmGpsMap *map)
{
    GSList *tmp;
    OsmGpsMapPrivate *priv = map->priv;

    if (priv->trip_history_show_enabled) {
        osm_gps_map_print_track (map, priv->gps_track);
    }

    if (priv->tracks) {
        tmp = priv->tracks;
        while (tmp != NULL) {
            osm_gps_map_print_track (map, OSM_GPS_MAP_TRACK(tmp->data));
            tmp = g_slist_next(tmp);
        }
    }
}

static gboolean
osm_gps_map_purge_cache_check(gpointer key, gpointer value, gpointer user)
{
   return (((OsmCachedTile*)value)->redraw_cycle != ((OsmGpsMapPrivate*)user)->redraw_cycle);
}

static void
osm_gps_map_purge_cache (OsmGpsMap *map)
{
   OsmGpsMapPrivate *priv = map->priv;

   if (g_hash_table_size (priv->tile_cache) < priv->max_tile_cache_size)
       return;

   /* run through the cache, and remove the tiles which have not been used
    * during the last redraw operation */
   g_hash_table_foreach_remove(priv->tile_cache, osm_gps_map_purge_cache_check, priv);
}

static gboolean
osm_gps_map_map_redraw (OsmGpsMap *map)
{
    GtkStyle *style;
    GtkAllocation allocation;
    OsmGpsMapPrivate *priv = map->priv;

    priv->idle_map_redraw = 0;

    /* dont't redraw if we have not been shown yet */
    if (!priv->pixmap)
        return FALSE;

    /* don't redraw the entire map while the OSD is doing */
    /* some animation or the like. This is to keep the animation */
    /* fluid */
    if (priv->layers) {
        GSList *list;
        for(list = priv->layers; list != NULL; list = list->next) {
            OsmGpsMapLayer *layer = list->data;
            if (osm_gps_map_layer_busy(layer))
                return FALSE;
        }
    }

    /* the motion_notify handler uses priv->pixmap to redraw the area; if we
     * change it while we are dragging, we will end up showing it in the wrong
     * place. This could be fixed by carefully recompute the coordinates, but
     * for now it's easier just to disable redrawing the map while dragging */
    if (priv->is_dragging)
        return FALSE;

    /* undo all offsets that may have happened when dragging */
    priv->drag_mouse_dx = 0;
    priv->drag_mouse_dy = 0;

    priv->redraw_cycle++;

    /* draw white background to initialise pixmap */
    gtk_widget_get_allocation(GTK_WIDGET(map), &allocation);
    style = gtk_widget_get_style(GTK_WIDGET(map));
    gdk_draw_rectangle (priv->pixmap,
                        style->white_gc,
                        TRUE,
                        0, 0,
                        allocation.width + EXTRA_BORDER * 2,
                        allocation.height + EXTRA_BORDER * 2);

    osm_gps_map_fill_tiles_pixel(map);

    osm_gps_map_print_tracks(map);
    osm_gps_map_print_images(map);

    /* draw the gps point using the appropriate virtual private method */
    if (priv->gps_track_used && priv->gps_point_enabled) {
        OsmGpsMapClass *klass = OSM_GPS_MAP_GET_CLASS(map);
        if (klass->draw_gps_point)
            klass->draw_gps_point (map, priv->pixmap);
    }

    if (priv->layers) {
        GSList *list;
        for(list = priv->layers; list != NULL; list = list->next) {
            OsmGpsMapLayer *layer = list->data;
            osm_gps_map_layer_render (layer, map);
        }
    }

    osm_gps_map_purge_cache(map);
    gtk_widget_queue_draw (GTK_WIDGET (map));

    return FALSE;
}

static void
osm_gps_map_map_redraw_idle (OsmGpsMap *map)
{
    OsmGpsMapPrivate *priv = map->priv;

    if (priv->idle_map_redraw == 0)
        priv->idle_map_redraw = g_idle_add ((GSourceFunc)osm_gps_map_map_redraw, map);
}

/* call this to update center_rlat and center_rlon after
 * changin map_x or map_y */
static void
center_coord_update(OsmGpsMap *map) {

    GtkWidget *widget = GTK_WIDGET(map);
    OsmGpsMapPrivate *priv = map->priv;
    GtkAllocation allocation;

    gtk_widget_get_allocation(widget, &allocation);
    gint pixel_x = priv->map_x + allocation.width/2;
    gint pixel_y = priv->map_y + allocation.height/2;

    priv->center_rlon = pixel2lon(priv->map_zoom, pixel_x);
    priv->center_rlat = pixel2lat(priv->map_zoom, pixel_y);

    g_signal_emit_by_name(widget, "changed");
}

/* Automatically center the map if the current point, i.e the most recent
 * gps point, approaches the edge, and map_auto_center is set. Does not
 * request the map be redrawn */
static void
maybe_autocenter_map (OsmGpsMap *map)
{
    OsmGpsMapPrivate *priv;
    GtkAllocation allocation;

    g_return_if_fail (OSM_IS_GPS_MAP (map));
    priv = map->priv;
    gtk_widget_get_allocation(GTK_WIDGET(map), &allocation);

    if(priv->map_auto_center_enabled)   {
        int pixel_x = lon2pixel(priv->map_zoom, priv->gps->rlon);
        int pixel_y = lat2pixel(priv->map_zoom, priv->gps->rlat);
        int x = pixel_x - priv->map_x;
        int y = pixel_y - priv->map_y;
        int width = allocation.width;
        int height = allocation.height;
        if( x < (width/2 - width/8)     || x > (width/2 + width/8)  ||
            y < (height/2 - height/8)   || y > (height/2 + height/8)) {

            priv->map_x = pixel_x - allocation.width/2;
            priv->map_y = pixel_y - allocation.height/2;
            center_coord_update(map);
        }
    }
}

static gboolean 
on_window_key_press(GtkWidget *widget, GdkEventKey *event, OsmGpsMapPrivate *priv) 
{
    int i;
    int step;
    gboolean handled;
    GtkAllocation allocation;
    OsmGpsMap *map = OSM_GPS_MAP(widget);

    /* if no keybindings are set, let the app handle them... */
    if (!priv->keybindings_enabled)
        return FALSE;

    handled = FALSE;
    gtk_widget_get_allocation(GTK_WIDGET(map), &allocation);
    step = allocation.width/OSM_GPS_MAP_SCROLL_STEP;

    /* the map handles some keys on its own */
    for (i = 0; i < OSM_GPS_MAP_KEY_MAX; i++) {
        /* not the key we have a binding for */
        if (map->priv->keybindings[i] != event->keyval)
            continue;

        switch(i) {
            case OSM_GPS_MAP_KEY_FULLSCREEN: {
                GtkWidget *toplevel = gtk_widget_get_toplevel(GTK_WIDGET(widget));
                if(!priv->is_fullscreen)
                    gtk_window_fullscreen(GTK_WINDOW(toplevel));
                else
                    gtk_window_unfullscreen(GTK_WINDOW(toplevel));

                priv->is_fullscreen = !priv->is_fullscreen;
                handled = TRUE;
                } break;
            case OSM_GPS_MAP_KEY_ZOOMIN:
                osm_gps_map_zoom_in(map);
                handled = TRUE;
                break;
            case OSM_GPS_MAP_KEY_ZOOMOUT:
                osm_gps_map_zoom_out(map);
                handled = TRUE;
                break;
            case OSM_GPS_MAP_KEY_UP:
                priv->map_y -= step;
                center_coord_update(map);
                osm_gps_map_map_redraw_idle(map);
                handled = TRUE;
                break;
            case OSM_GPS_MAP_KEY_DOWN:
                priv->map_y += step;
                center_coord_update(map);
                osm_gps_map_map_redraw_idle(map);
                handled = TRUE;
                break;
              case OSM_GPS_MAP_KEY_LEFT:
                priv->map_x -= step;
                center_coord_update(map);
                osm_gps_map_map_redraw_idle(map);
                handled = TRUE;
                break;
            case OSM_GPS_MAP_KEY_RIGHT:
                priv->map_x += step;
                center_coord_update(map);
                osm_gps_map_map_redraw_idle(map);
                handled = TRUE;
                break;
            default:
                break;
        }
    }

    return handled;
}

static void
on_gps_point_added (OsmGpsMapTrack *track, OsmGpsMapPoint *point, OsmGpsMap *map)
{
    osm_gps_map_map_redraw_idle (map);
    maybe_autocenter_map (map);
}

static void
on_track_changed (OsmGpsMapTrack *track, GParamSpec *pspec, OsmGpsMap *map)
{
    osm_gps_map_map_redraw_idle (map);
}

static void
osm_gps_map_init (OsmGpsMap *object)
{
    int i;
    OsmGpsMapPrivate *priv;

    priv = G_TYPE_INSTANCE_GET_PRIVATE (object, OSM_TYPE_GPS_MAP, OsmGpsMapPrivate);
    object->priv = priv;

    priv->pixmap = NULL;

    priv->trip_history = NULL;
    priv->gps = osm_gps_map_point_new_radians(0.0, 0.0);
    priv->gps_track_used = FALSE;
    priv->gps_heading = OSM_GPS_MAP_INVALID;

    priv->gps_track = osm_gps_map_track_new();
    g_signal_connect(priv->gps_track, "point-added",
                    G_CALLBACK(on_gps_point_added), object);
    g_signal_connect(priv->gps_track, "notify",
                    G_CALLBACK(on_track_changed), object);

    priv->tracks = NULL;
    priv->images = NULL;
    priv->layers = NULL;

    priv->drag_counter = 0;
    priv->drag_mouse_dx = 0;
    priv->drag_mouse_dy = 0;
    priv->drag_start_mouse_x = 0;
    priv->drag_start_mouse_y = 0;

    priv->uri_format = 0;
    priv->is_google = FALSE;

    priv->map_source = -1;

    priv->keybindings_enabled = FALSE;
    for (i = 0; i < OSM_GPS_MAP_KEY_MAX; i++)
        priv->keybindings[i] = 0;


#if USE_LIBSOUP22
    /* libsoup-2.2 has no special way to set the user agent, so we */
    /* set it seperately as an extra header field for each reuest */
    priv->soup_session = soup_session_async_new();
#else
    /* set the user agent */
    priv->soup_session =
        soup_session_async_new_with_options(SOUP_SESSION_USER_AGENT,
                                            USER_AGENT, NULL);

#endif
    /* Hash table which maps tile d/l URIs to SoupMessage requests, the hashtable
       must free the key, the soup session unrefs the message */
    priv->tile_queue = g_hash_table_new_full (g_str_hash, g_str_equal,
                                              g_free, NULL);

    //Some mapping providers (Google) have varying degrees of tiles at multiple
    //zoom levels
    priv->missing_tiles = g_hash_table_new (g_str_hash, g_str_equal);

    /* memory cache for most recently used tiles */
    priv->tile_cache = g_hash_table_new_full (g_str_hash, g_str_equal,
                                              g_free, (GDestroyNotify)cached_tile_free);
    priv->max_tile_cache_size = 20;

    gtk_widget_add_events (GTK_WIDGET (object),
                           GDK_BUTTON_PRESS_MASK | GDK_BUTTON_RELEASE_MASK |
                           GDK_POINTER_MOTION_MASK |
                           GDK_KEY_PRESS_MASK | GDK_KEY_RELEASE_MASK);
    gtk_widget_set_can_focus (GTK_WIDGET (object), TRUE);

    g_log_set_handler (G_LOG_DOMAIN, G_LOG_LEVEL_MASK, my_log_handler, NULL);

    /* setup signal handlers */
    g_signal_connect(object, "key_press_event",
                    G_CALLBACK(on_window_key_press), priv);
}

static char*
osm_gps_map_get_cache_base_dir(OsmGpsMapPrivate *priv)
{
    if (priv->tile_base_dir)
        return g_strdup(priv->tile_base_dir);
    return osm_gps_map_get_default_cache_directory();
}

static void
osm_gps_map_setup(OsmGpsMap *map)
{
    const char *uri;
    OsmGpsMapPrivate *priv = map->priv;

   /* user can specify a map source ID, or a repo URI as the map source */
    uri = osm_gps_map_source_get_repo_uri(OSM_GPS_MAP_SOURCE_NULL);
    if ( (priv->map_source == 0) || (strcmp(priv->repo_uri, uri) == 0) ) {
        g_debug("Using null source");
        priv->map_source = OSM_GPS_MAP_SOURCE_NULL;

        priv->null_tile = gdk_pixbuf_new(GDK_COLORSPACE_RGB, FALSE, 8, 256, 256);
        gdk_pixbuf_fill(priv->null_tile, 0xcccccc00);
    }
    else if (priv->map_source >= 0) {
        /* check if the source given is valid */
        uri = osm_gps_map_source_get_repo_uri(priv->map_source);
        if (uri) {
            g_debug("Setting map source from ID");
            g_free(priv->repo_uri);

            priv->repo_uri = g_strdup(uri);
            priv->image_format = g_strdup(
                osm_gps_map_source_get_image_format(priv->map_source));
            priv->max_zoom = osm_gps_map_source_get_max_zoom(priv->map_source);
            priv->min_zoom = osm_gps_map_source_get_min_zoom(priv->map_source);
        }
    }
    /* parse the source uri */
    inspect_map_uri(priv);

    /* setup the tile cache */
    if ( g_strcmp0(priv->tile_dir, OSM_GPS_MAP_CACHE_DISABLED) == 0 ) {
        priv->cache_dir = NULL;
    } else if ( g_strcmp0(priv->tile_dir, OSM_GPS_MAP_CACHE_AUTO) == 0 ) {
        char *base = osm_gps_map_get_cache_base_dir(priv);
#if GLIB_CHECK_VERSION (2, 16, 0)
        char *md5 = g_compute_checksum_for_string (G_CHECKSUM_MD5, priv->repo_uri, -1);
#else
        char *md5 = g_strdup(osm_gps_map_source_get_friendly_name(priv->map_source));
#endif
        priv->cache_dir = g_strdup_printf("%s%c%s", base, G_DIR_SEPARATOR, md5);
        g_free(base);
        g_free(md5);
    } else if ( g_strcmp0(priv->tile_dir, OSM_GPS_MAP_CACHE_FRIENDLY) == 0 ) {
        char *base = osm_gps_map_get_cache_base_dir(priv);
        const char *fname = osm_gps_map_source_get_friendly_name(priv->map_source);
        priv->cache_dir = g_strdup_printf("%s%c%s", base, G_DIR_SEPARATOR, fname);
        g_free(base);
    } else {
        /* the simple case is handled in g_object_set(PROP_TILE_CACHE_DIR) */
    }
    g_debug("Cache dir: %s", priv->cache_dir);

    /* check if we are being called for a second (or more) time in the lifetime
       of the object, and if so, do some extra cleanup */
    if ( priv->is_constructed ) {
        g_debug("Setup called again in map lifetime");
        /* flush the ram cache */
        g_hash_table_remove_all(priv->tile_cache);

        /* adjust zoom if necessary */
        if(priv->map_zoom > priv->max_zoom)
            osm_gps_map_set_zoom(map, priv->max_zoom);

        if(priv->map_zoom < priv->min_zoom)
            osm_gps_map_set_zoom(map, priv->min_zoom);

        osm_gps_map_map_redraw_idle(map);
    }
}

static GObject *
osm_gps_map_constructor (GType gtype, guint n_properties, GObjectConstructParam *properties)
{
    GObject *object;
    OsmGpsMap *map;

    /* always chain up to the parent constructor */
    object = G_OBJECT_CLASS(osm_gps_map_parent_class)->constructor(gtype, n_properties, properties);

    map = OSM_GPS_MAP(object);

    osm_gps_map_setup(map);
    map->priv->is_constructed = TRUE;

    return object;
}

static void
osm_gps_map_dispose (GObject *object)
{
    OsmGpsMap *map = OSM_GPS_MAP(object);
    OsmGpsMapPrivate *priv = map->priv;

    if (priv->is_disposed)
        return;

    priv->is_disposed = TRUE;

    soup_session_abort(priv->soup_session);
    g_object_unref(priv->soup_session);

    g_object_unref(priv->gps_track);

    g_hash_table_destroy(priv->tile_queue);
    g_hash_table_destroy(priv->missing_tiles);
    g_hash_table_destroy(priv->tile_cache);

    /* images and layers contain GObjects which need unreffing, so free here */
    gslist_of_gobjects_free(&priv->images);
    gslist_of_gobjects_free(&priv->layers);
    gslist_of_gobjects_free(&priv->tracks);

    if(priv->pixmap)
        g_object_unref (priv->pixmap);

    if (priv->null_tile)
        g_object_unref (priv->null_tile);

    if(priv->gc_map)
        g_object_unref(priv->gc_map);

    if (priv->idle_map_redraw != 0)
        g_source_remove (priv->idle_map_redraw);

    if (priv->drag_expose_source != 0)
        g_source_remove (priv->drag_expose_source);

    g_free(priv->gps);


#ifdef OSD_DOUBLE_BUFFER
    if(priv->dbuf_pixmap)
        g_object_unref (priv->dbuf_pixmap);
#endif

    G_OBJECT_CLASS (osm_gps_map_parent_class)->dispose (object);
}

static void
osm_gps_map_finalize (GObject *object)
{
    OsmGpsMap *map = OSM_GPS_MAP(object);
    OsmGpsMapPrivate *priv = map->priv;

    if (priv->tile_dir)
        g_free(priv->tile_dir);

    if (priv->cache_dir)
        g_free(priv->cache_dir);

    g_free(priv->repo_uri);
    g_free(priv->image_format);

    /* trip and tracks contain simple non GObject types, so free them here */
    gslist_of_data_free(&priv->trip_history);

    G_OBJECT_CLASS (osm_gps_map_parent_class)->finalize (object);
}

static void
osm_gps_map_set_property (GObject *object, guint prop_id, const GValue *value, GParamSpec *pspec)
{
    g_return_if_fail (OSM_IS_GPS_MAP (object));
    OsmGpsMap *map = OSM_GPS_MAP(object);
    OsmGpsMapPrivate *priv = map->priv;

    switch (prop_id)
    {
        case PROP_AUTO_CENTER:
            priv->map_auto_center_enabled = g_value_get_boolean (value);
            break;
        case PROP_RECORD_TRIP_HISTORY:
            priv->trip_history_record_enabled = g_value_get_boolean (value);
            break;
        case PROP_SHOW_TRIP_HISTORY:
            priv->trip_history_show_enabled = g_value_get_boolean (value);
            break;
        case PROP_AUTO_DOWNLOAD:
            priv->map_auto_download_enabled = g_value_get_boolean (value);
            break;
        case PROP_REPO_URI:
            priv->repo_uri = g_value_dup_string (value);
            break;
        case PROP_PROXY_URI:
            if ( g_value_get_string(value) ) {
                priv->proxy_uri = g_value_dup_string (value);
                g_debug("Setting proxy server: %s", priv->proxy_uri);

#if USE_LIBSOUP22
                SoupUri* uri = soup_uri_new(priv->proxy_uri);
                g_object_set(G_OBJECT(priv->soup_session), SOUP_SESSION_PROXY_URI, uri, NULL);
#else
                GValue val = {0};
                SoupURI* uri = soup_uri_new(priv->proxy_uri);
                g_value_init(&val, SOUP_TYPE_URI);
                g_value_take_boxed(&val, uri);
                g_object_set_property(G_OBJECT(priv->soup_session),SOUP_SESSION_PROXY_URI,&val);
#endif
            } else {
                priv->proxy_uri = NULL;
            }
            break;
        case PROP_TILE_CACHE_DIR:
            if ( g_value_get_string(value) ) {
                priv->tile_dir = g_value_dup_string (value);
                if ((g_strcmp0(priv->tile_dir, OSM_GPS_MAP_CACHE_DISABLED) == 0)    ||
                    (g_strcmp0(priv->tile_dir, OSM_GPS_MAP_CACHE_AUTO) == 0)        ||
                    (g_strcmp0(priv->tile_dir, OSM_GPS_MAP_CACHE_FRIENDLY) == 0)) {
                    /* this case is handled by osm_gps_map_setup */
                } else {
                    priv->cache_dir = g_strdup(priv->tile_dir);
                    g_debug("Cache dir: %s", priv->cache_dir);
                }
            } else {
                priv->tile_dir = g_strdup(OSM_GPS_MAP_CACHE_DISABLED);
            }
            break;
        case PROP_TILE_CACHE_BASE_DIR:
            priv->tile_base_dir = g_value_dup_string (value);
            break;
        case PROP_TILE_CACHE_DIR_IS_FULL_PATH:
             break;
        case PROP_ZOOM:
            priv->map_zoom = g_value_get_int (value);
            break;
        case PROP_MAX_ZOOM:
            priv->max_zoom = g_value_get_int (value);
            break;
        case PROP_MIN_ZOOM:
            priv->min_zoom = g_value_get_int (value);
            break;
        case PROP_MAP_X:
            priv->map_x = g_value_get_int (value);
            center_coord_update(map);
            break;
        case PROP_MAP_Y:
            priv->map_y = g_value_get_int (value);
            center_coord_update(map);
            break;
        case PROP_GPS_TRACK_WIDTH:
            g_object_set (priv->gps_track,
                    "line-width", g_value_get_float (value),
                    NULL);
            break;
        case PROP_GPS_POINT_R1:
            priv->ui_gps_point_inner_radius = g_value_get_int (value);
            break;
        case PROP_GPS_POINT_R2:
            priv->ui_gps_point_outer_radius = g_value_get_int (value);
            break;
        case PROP_MAP_SOURCE: {
            gint old = priv->map_source;
            priv->map_source = g_value_get_int (value);
            if(old >= OSM_GPS_MAP_SOURCE_NULL && 
               priv->map_source != old &&
               priv->map_source >= OSM_GPS_MAP_SOURCE_NULL &&
               priv->map_source <= OSM_GPS_MAP_SOURCE_LAST) {

                if (!priv->is_constructed)
                    g_critical("Map source setup called twice");

                /* we now have to switch the entire map */
                osm_gps_map_setup(map);

            } } break;
        case PROP_IMAGE_FORMAT:
            priv->image_format = g_value_dup_string (value);
            break;
        case PROP_DRAG_LIMIT:
            priv->drag_limit = g_value_get_int (value);
            break;
        case PROP_AUTO_CENTER_THRESHOLD:
            priv->map_auto_center_threshold = g_value_get_float (value);
            break;
        case PROP_SHOW_GPS_POINT:
            priv->gps_point_enabled = g_value_get_boolean (value);
            break;
        default:
            G_OBJECT_WARN_INVALID_PROPERTY_ID (object, prop_id, pspec);
            break;
    }
}

static void
osm_gps_map_get_property (GObject *object, guint prop_id, GValue *value, GParamSpec *pspec)
{
    g_return_if_fail (OSM_IS_GPS_MAP (object));
    OsmGpsMap *map = OSM_GPS_MAP(object);
    OsmGpsMapPrivate *priv = map->priv;

    switch (prop_id)
    {
        case PROP_AUTO_CENTER:
            g_value_set_boolean(value, priv->map_auto_center_enabled);
            break;
        case PROP_RECORD_TRIP_HISTORY:
            g_value_set_boolean(value, priv->trip_history_record_enabled);
            break;
        case PROP_SHOW_TRIP_HISTORY:
            g_value_set_boolean(value, priv->trip_history_show_enabled);
            break;
        case PROP_AUTO_DOWNLOAD:
            g_value_set_boolean(value, priv->map_auto_download_enabled);
            break;
        case PROP_REPO_URI:
            g_value_set_string(value, priv->repo_uri);
            break;
        case PROP_PROXY_URI:
            g_value_set_string(value, priv->proxy_uri);
            break;
        case PROP_TILE_CACHE_DIR:
            g_value_set_string(value, priv->cache_dir);
            break;
        case PROP_TILE_CACHE_BASE_DIR:
            g_value_set_string(value, priv->tile_base_dir);
            break;
        case PROP_TILE_CACHE_DIR_IS_FULL_PATH:
            g_value_set_boolean(value, FALSE);
            break;
        case PROP_ZOOM:
            g_value_set_int(value, priv->map_zoom);
            break;
        case PROP_MAX_ZOOM:
            g_value_set_int(value, priv->max_zoom);
            break;
        case PROP_MIN_ZOOM:
            g_value_set_int(value, priv->min_zoom);
            break;
        case PROP_LATITUDE:
            g_value_set_float(value, rad2deg(priv->center_rlat));
            break;
        case PROP_LONGITUDE:
            g_value_set_float(value, rad2deg(priv->center_rlon));
            break;
        case PROP_MAP_X:
            g_value_set_int(value, priv->map_x);
            break;
        case PROP_MAP_Y:
            g_value_set_int(value, priv->map_y);
            break;
        case PROP_TILES_QUEUED:
            g_value_set_int(value, g_hash_table_size(priv->tile_queue));
            break;
        case PROP_GPS_TRACK_WIDTH: {
            gfloat f;
            g_object_get (priv->gps_track, "line-width", &f, NULL);
            g_value_set_float (value, f);
            } break;
        case PROP_GPS_POINT_R1:
            g_value_set_int(value, priv->ui_gps_point_inner_radius);
            break;
        case PROP_GPS_POINT_R2:
            g_value_set_int(value, priv->ui_gps_point_outer_radius);
            break;
        case PROP_MAP_SOURCE:
            g_value_set_int(value, priv->map_source);
            break;
        case PROP_IMAGE_FORMAT:
            g_value_set_string(value, priv->image_format);
            break;
        case PROP_DRAG_LIMIT:
            g_value_set_int(value, priv->drag_limit);
            break;
        case PROP_AUTO_CENTER_THRESHOLD:
            g_value_set_float(value, priv->map_auto_center_threshold);
            break;
        case PROP_SHOW_GPS_POINT:
            g_value_set_boolean(value, priv->gps_point_enabled);
            break;
        default:
            G_OBJECT_WARN_INVALID_PROPERTY_ID (object, prop_id, pspec);
            break;
    }
}

static gboolean
osm_gps_map_scroll_event (GtkWidget *widget, GdkEventScroll  *event)
{
    OsmGpsMap *map = OSM_GPS_MAP(widget);

    if (event->direction == GDK_SCROLL_UP)
        osm_gps_map_zoom_in(map);
    else if (event->direction == GDK_SCROLL_DOWN)
        osm_gps_map_zoom_out(map);

    return FALSE;
}

static gboolean
osm_gps_map_button_press (GtkWidget *widget, GdkEventButton *event)
{
    OsmGpsMap *map = OSM_GPS_MAP(widget);
    OsmGpsMapPrivate *priv = map->priv;

    if (priv->layers) {
        GSList *list;
        for(list = priv->layers; list != NULL; list = list->next) {
            OsmGpsMapLayer *layer = list->data;
            if (osm_gps_map_layer_button_press(layer, map, event))
                return FALSE;
        }
    }

    priv->is_button_down = TRUE;
    priv->drag_counter = 0;
    priv->drag_start_mouse_x = (int) event->x;
    priv->drag_start_mouse_y = (int) event->y;
    priv->drag_start_map_x = priv->map_x;
    priv->drag_start_map_y = priv->map_y;

    return FALSE;
}

static gboolean
osm_gps_map_button_release (GtkWidget *widget, GdkEventButton *event)
{
    OsmGpsMap *map = OSM_GPS_MAP(widget);
    OsmGpsMapPrivate *priv = map->priv;

    if(!priv->is_button_down)
        return FALSE;

    if (priv->is_dragging)
    {
        priv->is_dragging = FALSE;

        priv->map_x = priv->drag_start_map_x;
        priv->map_y = priv->drag_start_map_y;

        priv->map_x += (priv->drag_start_mouse_x - (int) event->x);
        priv->map_y += (priv->drag_start_mouse_y - (int) event->y);

        center_coord_update(map);

        osm_gps_map_map_redraw_idle(map);
    }

    priv->drag_counter = -1;
    priv->is_button_down = FALSE;

    return FALSE;
}

static gboolean
osm_gps_map_expose (GtkWidget *widget, GdkEventExpose  *event);

static gboolean
osm_gps_map_map_expose (GtkWidget *widget)
{
    OsmGpsMapPrivate *priv = OSM_GPS_MAP(widget)->priv;

    priv->drag_expose_source = 0;
    osm_gps_map_expose (widget, NULL);
    return FALSE;
}

static gboolean
osm_gps_map_motion_notify (GtkWidget *widget, GdkEventMotion  *event)
{
    int x, y;
    GdkModifierType state;
    OsmGpsMap *map = OSM_GPS_MAP(widget);
    OsmGpsMapPrivate *priv = map->priv;

    if(!priv->is_button_down)
        return FALSE;

    if (event->is_hint)
        gdk_window_get_pointer (event->window, &x, &y, &state);
    else
    {
        x = event->x;
        y = event->y;
        state = event->state;
    }

    // are we being dragged
    if (!(state & GDK_BUTTON1_MASK))
        return FALSE;

    if (priv->drag_counter < 0) 
        return FALSE;

    /* not yet dragged far enough? */
    if(!priv->drag_counter &&
       ( (x - priv->drag_start_mouse_x) * (x - priv->drag_start_mouse_x) + 
         (y - priv->drag_start_mouse_y) * (y - priv->drag_start_mouse_y) <
         priv->drag_limit*priv->drag_limit))
        return FALSE;

    priv->drag_counter++;

    priv->is_dragging = TRUE;

    if (priv->map_auto_center_enabled)
        g_object_set(G_OBJECT(widget), "auto-center", FALSE, NULL);

    priv->drag_mouse_dx = x - priv->drag_start_mouse_x;
    priv->drag_mouse_dy = y - priv->drag_start_mouse_y;

    /* instead of redrawing directly just add an idle function */
    if (!priv->drag_expose_source)
        priv->drag_expose_source = 
            g_idle_add ((GSourceFunc)osm_gps_map_map_expose, widget);

    return FALSE;
}

static gboolean
osm_gps_map_configure (GtkWidget *widget, GdkEventConfigure *event)
{
    GtkAllocation allocation;
    GdkWindow *window;
    OsmGpsMap *map = OSM_GPS_MAP(widget);
    OsmGpsMapPrivate *priv = map->priv;

    /* create pixmap */
    if (priv->pixmap)
        g_object_unref (priv->pixmap);

    gtk_widget_get_allocation(widget, &allocation);
    window = gtk_widget_get_window(widget);
    priv->pixmap = gdk_pixmap_new (
                        window,
                        allocation.width + EXTRA_BORDER * 2,
                        allocation.height + EXTRA_BORDER * 2,
                        -1);

    // pixel_x,y, offsets
    gint pixel_x = lon2pixel(priv->map_zoom, priv->center_rlon);
    gint pixel_y = lat2pixel(priv->map_zoom, priv->center_rlat);

    priv->map_x = pixel_x - allocation.width/2;
    priv->map_y = pixel_y - allocation.height/2;

#ifdef OSD_DOUBLE_BUFFER
    if (priv->dbuf_pixmap)
        g_object_unref (priv->dbuf_pixmap);

    priv->dbuf_pixmap = gdk_pixmap_new (
                        window,
                        allocation.width,
                        allocation.height,
                        -1);
#endif


    /* and gc, used for clipping (I think......) */
    if(priv->gc_map)
        g_object_unref(priv->gc_map);

    priv->gc_map = gdk_gc_new(priv->pixmap);

    osm_gps_map_map_redraw(OSM_GPS_MAP(widget));

    g_signal_emit_by_name(widget, "changed");

    return FALSE;
}

static gboolean
osm_gps_map_expose (GtkWidget *widget, GdkEventExpose  *event)
{
    OsmGpsMap *map = OSM_GPS_MAP(widget);
    OsmGpsMapPrivate *priv = map->priv;
    GtkAllocation allocation;
    GtkStateType state;
    GtkStyle *style;
    GdkWindow *window;
    GdkDrawable *drawable;

    window = gtk_widget_get_window (widget);
#ifdef OSD_DOUBLE_BUFFER
    drawable = priv->dbuf_pixmap;
#else
    drawable = window;
#endif
    state = gtk_widget_get_state (widget);
    gtk_widget_get_allocation (widget, &allocation);
    style = gtk_widget_get_style (widget);

    if (!priv->drag_mouse_dx && !priv->drag_mouse_dy && event)
    {
        gdk_draw_drawable (drawable,
                           style->fg_gc[state],
                           priv->pixmap,
                           event->area.x + EXTRA_BORDER, event->area.y + EXTRA_BORDER,
                           event->area.x, event->area.y,
                           event->area.width, event->area.height);
    }
    else
    {
        gdk_draw_drawable (drawable,
                           style->fg_gc[state],
                           priv->pixmap,
                           0,0,
                           priv->drag_mouse_dx - EXTRA_BORDER, 
                           priv->drag_mouse_dy - EXTRA_BORDER,
                           -1,-1);
        
        /* Paint white outside of the map if dragging. Its less 
           ugly than painting the corrupted map */
        if(priv->drag_mouse_dx>EXTRA_BORDER) {
            gdk_draw_rectangle (drawable,
                                style->white_gc,
                                TRUE,
                                0, 0,
                                priv->drag_mouse_dx - EXTRA_BORDER,
                                allocation.height);
        }
        else if (-priv->drag_mouse_dx > EXTRA_BORDER)
        {
            gdk_draw_rectangle (drawable,
                                style->white_gc,
                                TRUE,
                                priv->drag_mouse_dx + allocation.width + EXTRA_BORDER, 0,
                                -priv->drag_mouse_dx - EXTRA_BORDER,
                                allocation.height);
        }
        
        if (priv->drag_mouse_dy>EXTRA_BORDER) {
            gdk_draw_rectangle (drawable,
                                style->white_gc,
                                TRUE,
                                0, 0,
                                allocation.width,
                                priv->drag_mouse_dy - EXTRA_BORDER);
        }
        else if (-priv->drag_mouse_dy > EXTRA_BORDER)
        {
            gdk_draw_rectangle (drawable,
                                style->white_gc,
                                TRUE,
                                0, priv->drag_mouse_dy + allocation.height + EXTRA_BORDER,
                                allocation.width,
                                -priv->drag_mouse_dy - EXTRA_BORDER);
        }
    }

    if (priv->layers) {
        GSList *list;
        for(list = priv->layers; list != NULL; list = list->next) {
            OsmGpsMapLayer *layer = list->data;
            osm_gps_map_layer_draw(layer, map, drawable);
#ifdef OSD_DOUBLE_BUFFER
            gdk_draw_drawable (widget->window,
                       style->fg_gc[state],
                       priv->dbuf_pixmap,
                       0,0,0,0,-1,-1);
#endif
        }
    }

    return FALSE;
}

static void
osm_gps_map_class_init (OsmGpsMapClass *klass)
{
    GObjectClass* object_class = G_OBJECT_CLASS (klass);
    GtkWidgetClass *widget_class = GTK_WIDGET_CLASS (klass);

    g_type_class_add_private (klass, sizeof (OsmGpsMapPrivate));

    object_class->dispose = osm_gps_map_dispose;
    object_class->finalize = osm_gps_map_finalize;
    object_class->constructor = osm_gps_map_constructor;
    object_class->set_property = osm_gps_map_set_property;
    object_class->get_property = osm_gps_map_get_property;

    widget_class->expose_event = osm_gps_map_expose;
    widget_class->configure_event = osm_gps_map_configure;
    widget_class->button_press_event = osm_gps_map_button_press;
    widget_class->button_release_event = osm_gps_map_button_release;
    widget_class->motion_notify_event = osm_gps_map_motion_notify;
    widget_class->scroll_event = osm_gps_map_scroll_event;

    /* default implementation of draw_gps_point */
    klass->draw_gps_point = osm_gps_map_draw_gps_point;

    g_object_class_install_property (object_class,
                                     PROP_AUTO_CENTER,
                                     g_param_spec_boolean ("auto-center",
                                                           "auto center",
                                                           "map auto center",
                                                           TRUE,
                                                           G_PARAM_READABLE | G_PARAM_WRITABLE | G_PARAM_CONSTRUCT));

    g_object_class_install_property (object_class,
                                     PROP_AUTO_CENTER_THRESHOLD,
                                     g_param_spec_float ("auto-center-threshold",
                                                         "auto center threshold",
                                                         "the amount of the window the gps point must move before auto centering",
                                                         0.0, /* minimum property value */
                                                         1.0, /* maximum property value */
                                                         0.25,
                                                         G_PARAM_READABLE | G_PARAM_WRITABLE | G_PARAM_CONSTRUCT));

    g_object_class_install_property (object_class,
                                     PROP_RECORD_TRIP_HISTORY,
                                     g_param_spec_boolean ("record-trip-history",
                                                           "record trip history",
                                                           "should all gps points be recorded in a trip history",
                                                           TRUE,
                                                           G_PARAM_READABLE | G_PARAM_WRITABLE | G_PARAM_CONSTRUCT));

    g_object_class_install_property (object_class,
                                     PROP_SHOW_TRIP_HISTORY,
                                     g_param_spec_boolean ("show-trip-history",
                                                           "show trip history",
                                                           "should the recorded trip history be shown on the map",
                                                           TRUE,
                                                           G_PARAM_READABLE | G_PARAM_WRITABLE | G_PARAM_CONSTRUCT));

    /**
     * OsmGpsMap:show-gps-point:
     *
     * Controls whether the current gps point is shown on the map. Note that
     * for derived classes that implement the draw_gps_point vfunc, if this
     * property is %FALSE
     **/
    g_object_class_install_property (object_class,
                                     PROP_SHOW_GPS_POINT,
                                     g_param_spec_boolean ("show-gps-point",
                                                           "show gps point",
                                                           "should the current gps point be shown on the map",
                                                           TRUE,
                                                           G_PARAM_READABLE | G_PARAM_WRITABLE | G_PARAM_CONSTRUCT));

    g_object_class_install_property (object_class,
                                     PROP_AUTO_DOWNLOAD,
                                     g_param_spec_boolean ("auto-download",
                                                           "auto download",
                                                           "map auto download",
                                                           TRUE,
                                                           G_PARAM_READABLE | G_PARAM_WRITABLE | G_PARAM_CONSTRUCT));

    /**
     * OsmGpsMap:repo-uri:
     *
     * A URI string which defines the location and format to fetch tiles
     * for the map. The string is of the format
     * "http://tile.openstreetmap.org/&num;Z/&num;X/&num;Y.png". Characters
     * that begin with &num; are treated as tokens and replaced according to
     * the following rules;
     *
     * <itemizedlist>
     * <listitem>
     * <para>
     * \#X - X-tile, slippy map format
     * </para>
     * </listitem>
     * <listitem>
     * <para>
     * \#Y - Y-tile, slippy map format, mercator projection
     * </para>
     * </listitem>
     * <listitem>
     * <para>
     * \#Z - Zoom level, where min_zoom &gt;= zoom &lt;= max_zoom
     * </para>
     * </listitem>
     * <listitem>
     * <para>
     * \#S - Zoom level, where -max_zoom &gt;= (zoom-max_zoom) &lt;= min_zoom
     * </para>
     * </listitem>
     * <listitem>
     * <para>
     * \#Q - Quad tree format, set of "qrts"
     * </para>
     * </listitem>
     * <listitem>
     * <para>
     * \#Q0 - Quad tree format, set of "0123"
     * </para>
     * </listitem>
     * <listitem>
     * <para>
     * \#YS - Not Implemented
     * </para>
     * </listitem>
     * <listitem>
     * <para>
     * \#R - Random integer in range [0,4]
     * </para>
     * </listitem>
     * </itemizedlist>
     *
     * <note>
     * <para>
     * If you do not wish to use the default map tiles (provided by OpenStreeMap)
     * it is recommened that you use one of the predefined map sources, and thus
     * you should construct the map by setting #OsmGpsMap:map-source and not
     * #OsmGpsMap:repo-uri. The #OsmGpsMap:repo-uri property is primarily
     * designed for applications that wish complete control of tile repository
     * management, or wish to use #OsmGpsMap with a tile repository it does not
     * explicitly support.
     * </para>
     * </note>
     **/
    g_object_class_install_property (object_class,
                                     PROP_REPO_URI,
                                     g_param_spec_string ("repo-uri",
                                                          "repo uri",
                                                          "Map source tile repository uri",
                                                          OSM_REPO_URI,
                                                          G_PARAM_READABLE | G_PARAM_WRITABLE | G_PARAM_CONSTRUCT_ONLY));

     g_object_class_install_property (object_class,
                                     PROP_PROXY_URI,
                                     g_param_spec_string ("proxy-uri",
                                                          "proxy uri",
                                                          "HTTP proxy uri or NULL",
                                                          NULL,
                                                          G_PARAM_READABLE | G_PARAM_WRITABLE | G_PARAM_CONSTRUCT_ONLY));


    /**
     * OsmGpsMap:tile-cache:
     *
     * Either a full path or one of the special format URIs
     * #OSM_GPS_MAP_CACHE_DISABLED, #OSM_GPS_MAP_CACHE_AUTO,
     * #OSM_GPS_MAP_CACHE_FRIENDLY. Also see #OsmGpsMap:tile-cache-base for a
     * full understanding.
     *
     * #OSM_GPS_MAP_CACHE_DISABLED disables the on disk tile cache (so all tiles
     * are fetched from the network. #OSM_GPS_MAP_CACHE_AUTO causes the tile
     * cache to be /tile-cache-base/md5(repo-uri), where md5 is the md5sum
     * of #OsmGpsMap:repo-uri. #OSM_GPS_MAP_CACHE_FRIENDLY
     * causes the tile cache to be /tile-cache-base/friendlyname(repo-uri).
     *
     * Any other string is interpreted as a local path, i.e. /path/to/cache
     **/
    g_object_class_install_property (object_class,
                                     PROP_TILE_CACHE_DIR,
                                     g_param_spec_string ("tile-cache",
                                                          "tile cache",
                                                          "Tile cache dir",
                                                          OSM_GPS_MAP_CACHE_AUTO,
                                                          G_PARAM_READABLE | G_PARAM_WRITABLE | G_PARAM_CONSTRUCT));

    /**
     * OsmGpsMap:tile-cache-base:
     *
     * The base directory of the tile cache when you have constructed
     * the map with #OsmGpsMap:tile-cache set to #OSM_GPS_MAP_CACHE_AUTO or
     * #OSM_GPS_MAP_CACHE_FRIENDLY
     *
     * The string is interpreted as a local path, i.e. /path/to/cache. If NULL
     * is supplied, map tiles are cached starting in the users cache directory,
     * (as outlined in the
     * <ulink url="http://www.freedesktop.org/wiki/Specifications/basedir-spec">
     * <citetitle>XDG Base Directory Specification</citetitle></ulink>). To get the
     * base directory where map tiles will be cached call
     * osm_gps_map_get_default_cache_directory()
     *
     **/
    g_object_class_install_property (object_class,
                                     PROP_TILE_CACHE_BASE_DIR,
                                     g_param_spec_string ("tile-cache-base",
                                                          "tile cache-base",
                                                          "Base directory to which friendly and auto paths are appended",
                                                          NULL,
                                                          G_PARAM_READABLE | G_PARAM_WRITABLE | G_PARAM_CONSTRUCT_ONLY));

    /**
     * OsmGpsMap:tile-cache-is-full-path:
     *
     * Deprecated: Use #OsmGpsMap:tile-cache and #OsmGpsMap:tile-cache-base instead
     **/
     g_object_class_install_property (object_class,
                                      PROP_TILE_CACHE_DIR_IS_FULL_PATH,
                                      g_param_spec_boolean ("tile-cache-is-full-path",
                                                            "tile cache is full path",
                                                            "",
                                                            FALSE,
                                                            G_PARAM_READABLE | G_PARAM_WRITABLE));

    /**
     * OsmGpsMap:zoom:
     *
     * The map zoom level. Connect to ::notify::zoom if you want to be informed
     * when this changes.
    **/
    g_object_class_install_property (object_class,
                                     PROP_ZOOM,
                                     g_param_spec_int ("zoom",
                                                       "zoom",
                                                       "Map zoom level",
                                                       MIN_ZOOM, /* minimum property value */
                                                       MAX_ZOOM, /* maximum property value */
                                                       3,
                                                       G_PARAM_READABLE | G_PARAM_WRITABLE | G_PARAM_CONSTRUCT_ONLY));

    g_object_class_install_property (object_class,
                                     PROP_MAX_ZOOM,
                                     g_param_spec_int ("max-zoom",
                                                       "max zoom",
                                                       "Maximum zoom level",
                                                       MIN_ZOOM, /* minimum property value */
                                                       MAX_ZOOM, /* maximum property value */
                                                       OSM_MAX_ZOOM,
                                                       G_PARAM_READABLE | G_PARAM_WRITABLE | G_PARAM_CONSTRUCT_ONLY));

    g_object_class_install_property (object_class,
                                     PROP_MIN_ZOOM,
                                     g_param_spec_int ("min-zoom",
                                                       "min zoom",
                                                       "Minimum zoom level",
                                                       MIN_ZOOM, /* minimum property value */
                                                       MAX_ZOOM, /* maximum property value */
                                                       OSM_MIN_ZOOM,
                                                       G_PARAM_READABLE | G_PARAM_WRITABLE | G_PARAM_CONSTRUCT_ONLY));

    g_object_class_install_property (object_class,
                                     PROP_LATITUDE,
                                     g_param_spec_float ("latitude",
                                                         "latitude",
                                                         "Latitude in degrees",
                                                         -90.0, /* minimum property value */
                                                         90.0, /* maximum property value */
                                                         0,
                                                         G_PARAM_READABLE));

    g_object_class_install_property (object_class,
                                     PROP_LONGITUDE,
                                     g_param_spec_float ("longitude",
                                                         "longitude",
                                                         "Longitude in degrees",
                                                         -180.0, /* minimum property value */
                                                         180.0, /* maximum property value */
                                                         0,
                                                         G_PARAM_READABLE));

    g_object_class_install_property (object_class,
                                     PROP_MAP_X,
                                     g_param_spec_int ("map-x",
                                                       "map-x",
                                                       "Initial map x location",
                                                       G_MININT, /* minimum property value */
                                                       G_MAXINT, /* maximum property value */
                                                       890,
                                                       G_PARAM_READABLE | G_PARAM_WRITABLE | G_PARAM_CONSTRUCT_ONLY));

    g_object_class_install_property (object_class,
                                     PROP_MAP_Y,
                                     g_param_spec_int ("map-y",
                                                       "map-y",
                                                       "Initial map y location",
                                                       G_MININT, /* minimum property value */
                                                       G_MAXINT, /* maximum property value */
                                                       515,
                                                       G_PARAM_READABLE | G_PARAM_WRITABLE | G_PARAM_CONSTRUCT_ONLY));

    /**
     * OsmGpsMap:tiles-queued:
     *
     * The number of tiles currently waiting to download. Connect to
     * ::notify::tiles-queued if you want to be informed when this changes
    **/
    g_object_class_install_property (object_class,
                                     PROP_TILES_QUEUED,
                                     g_param_spec_int ("tiles-queued",
                                                       "tiles-queued",
                                                       "The number of tiles currently waiting to download",
                                                       G_MININT, /* minimum property value */
                                                       G_MAXINT, /* maximum property value */
                                                       0,
                                                       G_PARAM_READABLE));

    g_object_class_install_property (object_class,
                                     PROP_GPS_TRACK_WIDTH,
                                     g_param_spec_float ("gps-track-width",
                                                         "gps-track-width",
                                                         "The width of the lines drawn for the gps track",
                                                         1.0,       /* minimum property value */
                                                         100.0,     /* maximum property value */
                                                         4.0,
                                                         G_PARAM_READABLE | G_PARAM_WRITABLE | G_PARAM_CONSTRUCT));

    g_object_class_install_property (object_class,
                                     PROP_GPS_POINT_R1,
                                     g_param_spec_int ("gps-track-point-radius",
                                                       "gps-track-point-radius",
                                                       "The radius of the gps point inner circle",
                                                       0,           /* minimum property value */
                                                       G_MAXINT,    /* maximum property value */
                                                       5,
                                                       G_PARAM_READABLE | G_PARAM_WRITABLE | G_PARAM_CONSTRUCT));

    g_object_class_install_property (object_class,
                                     PROP_GPS_POINT_R2,
                                     g_param_spec_int ("gps-track-highlight-radius",
                                                       "gps-track-highlight-radius",
                                                       "The radius of the gps point highlight circle",
                                                       0,           /* minimum property value */
                                                       G_MAXINT,    /* maximum property value */
                                                       20,
                                                       G_PARAM_READABLE | G_PARAM_WRITABLE | G_PARAM_CONSTRUCT));

    /**
     * OsmGpsMap:map-source:
     *
     * A #OsmGpsMapSource_t representing the tile repository to use
     *
     * <note>
     * <para>
     * If you do not wish to use the default map tiles (provided by OpenStreeMap)
     * it is recommened that you set this property at construction, instead
     * of setting #OsmGpsMap:repo-uri.
     * </para>
     * </note>
     **/
    g_object_class_install_property (object_class,
                                     PROP_MAP_SOURCE,
                                     g_param_spec_int ("map-source",
                                                       "map source",
                                                       "The map source ID",
                                                       -1,          /* minimum property value */
                                                       G_MAXINT,    /* maximum property value */
                                                       -1,
                                                       G_PARAM_READABLE | G_PARAM_WRITABLE | G_PARAM_CONSTRUCT));

    g_object_class_install_property (object_class,
                                     PROP_IMAGE_FORMAT,
                                     g_param_spec_string ("image-format",
                                                          "image format",
                                                          "The map source tile repository image format (jpg, png)",
                                                          OSM_IMAGE_FORMAT,
                                                          G_PARAM_READABLE | G_PARAM_WRITABLE | G_PARAM_CONSTRUCT_ONLY));

    g_object_class_install_property (object_class,
                                     PROP_DRAG_LIMIT,
                                     g_param_spec_int ("drag-limit",
                                                       "drag limit",
                                                       "The number of pixels the user has to move the pointer in order to start dragging",
                                                       0,           /* minimum property value */
                                                       G_MAXINT,    /* maximum property value */
                                                       10,
                                                       G_PARAM_READABLE | G_PARAM_WRITABLE | G_PARAM_CONSTRUCT_ONLY));

    /**
     * OsmGpsMap::changed:
     *
     * The #OsmGpsMap::changed signal is emitted any time the map zoom or map center
     * is chaged (such as by dragging or zooming).
     *
     * <note>
     * <para>
     * If you are only interested in the map zoom, then you can simply connect
     * to ::notify::zoom
     * </para>
     * </note>
     **/
    g_signal_new ("changed", OSM_TYPE_GPS_MAP,
                  G_SIGNAL_RUN_FIRST, 0, NULL, NULL,
                  g_cclosure_marshal_VOID__VOID, G_TYPE_NONE, 0);
}

/**
 * osm_gps_map_download_maps:
 *
 * Downloads all tiles over the supplied zoom range in the rectangular
 * region specified by pt1 (north west corner) to pt2 (south east corner)
 *
 **/
void
osm_gps_map_download_maps (OsmGpsMap *map, OsmGpsMapPoint *pt1, OsmGpsMapPoint *pt2, int zoom_start, int zoom_end)
{
    OsmGpsMapPrivate *priv = map->priv;

    if (pt1 && pt2) {
        gchar *filename;
        int i,j,zoom;
        int num_tiles = 0;
        zoom_end = CLAMP(zoom_end, priv->min_zoom, priv->max_zoom);
        zoom_start = CLAMP(zoom_start, priv->min_zoom, priv->max_zoom);

        for(zoom=zoom_start; zoom<=zoom_end; zoom++) {
            int x1,y1,x2,y2;

            x1 = (int)floor((float)lon2pixel(zoom, pt1->rlon) / (float)TILESIZE);
            y1 = (int)floor((float)lat2pixel(zoom, pt1->rlat) / (float)TILESIZE);

            x2 = (int)floor((float)lon2pixel(zoom, pt2->rlon) / (float)TILESIZE);
            y2 = (int)floor((float)lat2pixel(zoom, pt2->rlat) / (float)TILESIZE);

            /* check for insane ranges */
            if ( (x2-x1) * (y2-y1) > MAX_DOWNLOAD_TILES ) {
                g_warning("Aborting download of zoom level %d and up, because "
                          "number of tiles would exceed %d", zoom, MAX_DOWNLOAD_TILES);
                break;
            }

            /* loop x1-x2 */
            for(i=x1; i<=x2; i++) {
                /* loop y1 - y2 */
                for(j=y1; j<=y2; j++) {
                    /* x = i, y = j */
                    filename = g_strdup_printf("%s%c%d%c%d%c%d.%s",
                                    priv->cache_dir, G_DIR_SEPARATOR,
                                    zoom, G_DIR_SEPARATOR,
                                    i, G_DIR_SEPARATOR,
                                    j,
                                    priv->image_format);
                    if (!g_file_test(filename, G_FILE_TEST_EXISTS)) {
                        osm_gps_map_download_tile(map, zoom, i, j, FALSE);
                        num_tiles++;
                    }
                    g_free(filename);
                }
            }
            g_debug("DL @Z:%d = %d tiles", zoom, num_tiles);
        }
    }
}

static void
cancel_message (char *key, SoupMessage *value, SoupSession *user_data)
{
    soup_session_cancel_message (user_data, value, SOUP_STATUS_CANCELLED);
}

/**
 * osm_gps_map_download_cancel_all:
 *
 * Cancels all tiles currently being downloaded. Typically used if you wish to
 * cacel a large number of tiles queued using osm_gps_map_download_maps()
 *
 * Since: 0.7.0
 **/
void
osm_gps_map_download_cancel_all (OsmGpsMap *map)
{
    OsmGpsMapPrivate *priv = map->priv;
    g_hash_table_foreach (priv->tile_queue, (GHFunc)cancel_message, priv->soup_session);
}

/**
 * osm_gps_map_get_bbox:
 * @pt1: point to be filled with the top left location
 * @pt2: point to be filled with the bottom right location
 *
 * Returns the geographic locations of the bounding box describing the contents
 * of the current window, i.e the top left and bottom right corners.
 **/
void
osm_gps_map_get_bbox (OsmGpsMap *map, OsmGpsMapPoint *pt1, OsmGpsMapPoint *pt2)
{
    GtkAllocation allocation;
    OsmGpsMapPrivate *priv = map->priv;

    if (pt1 && pt2) {
        gtk_widget_get_allocation(GTK_WIDGET(map), &allocation);
        pt1->rlat = pixel2lat(priv->map_zoom, priv->map_y);
        pt1->rlon = pixel2lon(priv->map_zoom, priv->map_x);
        pt2->rlat = pixel2lat(priv->map_zoom, priv->map_y + allocation.height);
        pt2->rlon = pixel2lon(priv->map_zoom, priv->map_x + allocation.width);
    }
}

/**
 * osm_gps_map_set_center_and_zoom:
 *
 * Since: 0.7.0
 **/
void osm_gps_map_set_center_and_zoom (OsmGpsMap *map, float latitude, float longitude, int zoom)
{
    osm_gps_map_set_center (map, latitude, longitude);
    osm_gps_map_set_zoom (map, zoom);
}

/**
 * osm_gps_map_set_center:
 *
 **/
void
osm_gps_map_set_center (OsmGpsMap *map, float latitude, float longitude)
{
    int pixel_x, pixel_y;
    OsmGpsMapPrivate *priv;
    GtkAllocation allocation;

    g_return_if_fail (OSM_IS_GPS_MAP (map));

    priv = map->priv;
    gtk_widget_get_allocation(GTK_WIDGET(map), &allocation);
    g_object_set(G_OBJECT(map), "auto-center", FALSE, NULL);

    priv->center_rlat = deg2rad(latitude);
    priv->center_rlon = deg2rad(longitude);

    pixel_x = lon2pixel(priv->map_zoom, priv->center_rlon);
    pixel_y = lat2pixel(priv->map_zoom, priv->center_rlat);

    priv->map_x = pixel_x - allocation.width/2;
    priv->map_y = pixel_y - allocation.height/2;

    osm_gps_map_map_redraw_idle(map);

    g_signal_emit_by_name(map, "changed");
}

/**
 * osm_gps_map_set_zoom:
 *
 **/
int 
osm_gps_map_set_zoom (OsmGpsMap *map, int zoom)
{
    int width_center, height_center;
    OsmGpsMapPrivate *priv;
    GtkAllocation allocation;

    g_return_val_if_fail (OSM_IS_GPS_MAP (map), 0);
    priv = map->priv;

    if (zoom != priv->map_zoom)
    {
        gtk_widget_get_allocation(GTK_WIDGET(map), &allocation);
        width_center  = allocation.width / 2;
        height_center = allocation.height / 2;

        /* update zoom but constrain [min_zoom..max_zoom] */
        priv->map_zoom = CLAMP(zoom, priv->min_zoom, priv->max_zoom);
        priv->map_x = lon2pixel(priv->map_zoom, priv->center_rlon) - width_center;
        priv->map_y = lat2pixel(priv->map_zoom, priv->center_rlat) - height_center;

        osm_gps_map_map_redraw_idle(map);

        g_signal_emit_by_name(map, "changed");
        g_object_notify(G_OBJECT(map), "zoom");
    }
    return priv->map_zoom;
}

/**
 * osm_gps_map_zoom_in:
 *
 **/
int
osm_gps_map_zoom_in (OsmGpsMap *map)
{
    g_return_val_if_fail (OSM_IS_GPS_MAP (map), 0);
    return osm_gps_map_set_zoom(map, map->priv->map_zoom+1);
}

/**
 * osm_gps_map_zoom_out:
 *
 **/
int
osm_gps_map_zoom_out (OsmGpsMap *map)
{
    g_return_val_if_fail (OSM_IS_GPS_MAP (map), 0);
    return osm_gps_map_set_zoom(map, map->priv->map_zoom-1);
}

/**
 * osm_gps_map_new:
 *
 * Returns a new #OsmGpsMap object, defaults to showing data from
 * <ulink url="http://www.openstreetmap.org"><citetitle>OpenStreetMap</citetitle></ulink>
 *
 * See the properties description for more information about construction
 * parameters than could be passed to g_object_new()
 *
 * Returns: a newly created #OsmGpsMap object.
 **/
GtkWidget *
osm_gps_map_new (void)
{
    return g_object_new (OSM_TYPE_GPS_MAP, NULL);
}

/**
 * osm_gps_map_scroll:
 * @map:
 * @dx:
 * @dy:
 *
 * Scrolls the map by @dx, @dy pixels (positive north, east)
 *
 **/
void
osm_gps_map_scroll (OsmGpsMap *map, gint dx, gint dy)
{
    OsmGpsMapPrivate *priv;

    g_return_if_fail (OSM_IS_GPS_MAP (map));
    priv = map->priv;

    priv->map_x += dx;
    priv->map_y += dy;
    center_coord_update(map);

    osm_gps_map_map_redraw_idle (map);
}

/**
 * osm_gps_map_get_scale:
 * @map:
 *
 * Returns: the scale of the map at the center, in meters/pixel.
 *
 **/
float
osm_gps_map_get_scale (OsmGpsMap *map)
{
    OsmGpsMapPrivate *priv;

    g_return_val_if_fail (OSM_IS_GPS_MAP (map), OSM_GPS_MAP_INVALID);
    priv = map->priv;

    return osm_gps_map_get_scale_at_point(priv->map_zoom, priv->center_rlat, priv->center_rlon);
}

/**
 * osm_gps_map_get_default_cache_directory:
 *
 * Returns: the default cache directory for the library, that is the base
 * directory to which the full cache path is appended. If
 * #OsmGpsMap:tile-cache-base is omitted from the constructor then this value
 * is used.
 *
 **/
gchar *
osm_gps_map_get_default_cache_directory (void)
{
    return g_build_filename(
                        g_get_user_cache_dir(),
                        "osmgpsmap",
                        NULL);
}

/**
 * osm_gps_map_set_keyboard_shortcut:
 * @key: a #OsmGpsMapKey_t
 * @keyval:
 *
 * Associates a keyboard shortcut with the supplied @keyval
 * (as returned by #gdk_keyval_from_name or simiar). The action given in @key
 * will be triggered when the corresponding @keyval is pressed. By default
 * no keyboard shortcuts are associated.
 *
 **/
void
osm_gps_map_set_keyboard_shortcut (OsmGpsMap *map, OsmGpsMapKey_t key, guint keyval)
{
    g_return_if_fail (OSM_IS_GPS_MAP (map));
    g_return_if_fail(key < OSM_GPS_MAP_KEY_MAX);

    map->priv->keybindings[key] = keyval;
    map->priv->keybindings_enabled = TRUE;
}

/**
 * osm_gps_map_track_add:
 *
 * Since: 0.7.0
 **/
void
osm_gps_map_track_add (OsmGpsMap *map, OsmGpsMapTrack *track)
{
    OsmGpsMapPrivate *priv;

    g_return_if_fail (OSM_IS_GPS_MAP (map));
    priv = map->priv;

    g_object_ref(track);
    g_signal_connect(track, "point-added",
                    G_CALLBACK(on_gps_point_added), map);
    g_signal_connect(track, "notify",
                    G_CALLBACK(on_track_changed), map);

    priv->tracks = g_slist_append(priv->tracks, track);
    osm_gps_map_map_redraw_idle(map);
}

/**
 * osm_gps_map_track_remove_all:
 *
 * Since: 0.7.0
 **/
void
osm_gps_map_track_remove_all (OsmGpsMap *map)
{
    g_return_if_fail (OSM_IS_GPS_MAP (map));

    gslist_of_gobjects_free(&map->priv->tracks);
    osm_gps_map_map_redraw_idle(map);
}

/**
 * osm_gps_map_track_remove:
 *
 * Since: 0.7.0
 **/
gboolean
osm_gps_map_track_remove (OsmGpsMap *map, OsmGpsMapTrack *track)
{
    GSList *data;

    g_return_val_if_fail (OSM_IS_GPS_MAP (map), FALSE);
    g_return_val_if_fail (track != NULL, FALSE);

    data = gslist_remove_one_gobject (&map->priv->tracks, G_OBJECT(track));
    osm_gps_map_map_redraw_idle(map);
    return data != NULL;
}

/**
 * osm_gps_map_gps_clear:
 *
 * Since: 0.7.0
 **/
void
osm_gps_map_gps_clear (OsmGpsMap *map)
{
    OsmGpsMapPrivate *priv;

    g_return_if_fail (OSM_IS_GPS_MAP (map));
    priv = map->priv;

    g_object_unref(priv->gps_track);
    priv->gps_track = osm_gps_map_track_new();
    g_signal_connect(priv->gps_track, "point-added",
                    G_CALLBACK(on_gps_point_added), map);
    g_signal_connect(priv->gps_track, "notify",
                    G_CALLBACK(on_track_changed), map);
    osm_gps_map_map_redraw_idle(map);
}

/**
 * osm_gps_map_gps_get_track:
 *
 * Returns: (transfer none): The #OsmGpsMapTrack of the internal GPS track, 
 * i.e. that which is modified when calling osm_gps_map_gps_add(). You must 
 * not free this.
 * Since: 0.7.0
 **/
OsmGpsMapTrack *
osm_gps_map_gps_get_track (OsmGpsMap *map)
{
    g_return_val_if_fail (OSM_IS_GPS_MAP (map), NULL);
    return map->priv->gps_track;
}

/**
 * osm_gps_map_gps_add:
 * @latitude: degrees
 * @longitude: degrees
 * @heading: degrees or #OSM_GPS_MAP_INVALID to disable showing heading
 *
 * Since: 0.7.0
 **/
void
osm_gps_map_gps_add (OsmGpsMap *map, float latitude, float longitude, float heading)
{
    OsmGpsMapPrivate *priv;

    g_return_if_fail (OSM_IS_GPS_MAP (map));
    priv = map->priv;

    /* update the current point */
    priv->gps->rlat = deg2rad(latitude);
    priv->gps->rlon = deg2rad(longitude);
    priv->gps_track_used = TRUE;
    priv->gps_heading = deg2rad(heading);

    /* If trip marker add to list of gps points */
    if (priv->trip_history_record_enabled) {
        OsmGpsMapPoint point;
        osm_gps_map_point_set_degrees (&point, latitude, longitude);
        /* this will cause a redraw to be scheduled */
        osm_gps_map_track_add_point (priv->gps_track, &point);
    } else {
        osm_gps_map_map_redraw_idle (map);
        maybe_autocenter_map (map);
    }
}

/**
 * osm_gps_map_image_add:
 *
 * Returns: (transfer full): A #OsmGpsMapImage representing the added pixbuf
 * Since: 0.7.0
 **/
OsmGpsMapImage *
osm_gps_map_image_add (OsmGpsMap *map, float latitude, float longitude, GdkPixbuf *image)
{
    return osm_gps_map_image_add_with_alignment (map, latitude, longitude, image, 0.5, 0.5);
}

static void
on_image_changed (OsmGpsMapImage *image, GParamSpec *pspec, OsmGpsMap *map)
{
    osm_gps_map_map_redraw_idle (map);
}

/**
 * osm_gps_map_image_add_with_alignment:
 *
 * Returns: (transfer full): A #OsmGpsMapImage representing the added pixbuf
 * Since: 0.7.0
 **/
OsmGpsMapImage *
osm_gps_map_image_add_with_alignment (OsmGpsMap *map, float latitude, float longitude, GdkPixbuf *image, float xalign, float yalign)
{
    OsmGpsMapImage *im;
    OsmGpsMapPoint pt;

    g_return_val_if_fail (OSM_IS_GPS_MAP (map), NULL);
    pt.rlat = deg2rad(latitude);
    pt.rlon = deg2rad(longitude);

    im = g_object_new (OSM_TYPE_GPS_MAP_IMAGE, "pixbuf", image, "x-align", xalign, "y-align", yalign, "point", &pt, NULL);
    g_signal_connect(im, "notify",
                    G_CALLBACK(on_image_changed), map);

    map->priv->images = g_slist_append(map->priv->images, im);
    osm_gps_map_map_redraw_idle(map);
    return im;
}

/**
 * osm_gps_map_image_remove:
 *
 * Since: 0.7.0
 **/
gboolean
osm_gps_map_image_remove (OsmGpsMap *map, OsmGpsMapImage *image)
{
    GSList *data;

    g_return_val_if_fail (OSM_IS_GPS_MAP (map), FALSE);
    g_return_val_if_fail (image != NULL, FALSE);

    data = gslist_remove_one_gobject (&map->priv->images, G_OBJECT(image));
    osm_gps_map_map_redraw_idle(map);
    return data != NULL;
}

/**
 * osm_gps_map_image_remove_all:
 *
 * Since: 0.7.0
 **/
void
osm_gps_map_image_remove_all (OsmGpsMap *map)
{
    g_return_if_fail (OSM_IS_GPS_MAP (map));

    gslist_of_gobjects_free(&map->priv->images);
    osm_gps_map_map_redraw_idle(map);
}

/**
 * osm_gps_map_layer_add:
 * @layer: a #OsmGpsMapLayer object
 *
 * Since: 0.7.0
 **/
void
osm_gps_map_layer_add (OsmGpsMap *map, OsmGpsMapLayer *layer)
{
    g_return_if_fail (OSM_IS_GPS_MAP (map));
    g_return_if_fail (OSM_GPS_MAP_IS_LAYER (layer));

    g_object_ref(G_OBJECT(layer));
    map->priv->layers = g_slist_append(map->priv->layers, layer);
}

/**
 * osm_gps_map_layer_remove:
 * @layer: a #OsmGpsMapLayer object
 *
 * Since: 0.7.0
 **/
gboolean
osm_gps_map_layer_remove (OsmGpsMap *map, OsmGpsMapLayer *layer)
{
    GSList *data;

    g_return_val_if_fail (OSM_IS_GPS_MAP (map), FALSE);
    g_return_val_if_fail (layer != NULL, FALSE);

    data = gslist_remove_one_gobject (&map->priv->layers, G_OBJECT(layer));
    osm_gps_map_map_redraw_idle(map);
    return data != NULL;
}

/**
 * osm_gps_map_layer_remove:
 * @layer: a #OsmGpsMapLayer object
 *
 * Since: 0.7.0
 **/
void
osm_gps_map_layer_remove_all (OsmGpsMap *map)
{
    g_return_if_fail (OSM_IS_GPS_MAP (map));

    gslist_of_gobjects_free(&map->priv->layers);
    osm_gps_map_map_redraw_idle(map);
}

/**
 * osm_gps_map_convert_screen_to_geographic:
 * @map:
 * @pixel_x: pixel location on map, x axis
 * @pixel_y: pixel location on map, y axis
 * @pt: (out): location 
 *
 * Convert the given pixel location on the map into corresponding
 * location on the globe
 *
 * Since: 0.7.0
 **/
void
osm_gps_map_convert_screen_to_geographic(OsmGpsMap *map, gint pixel_x, gint pixel_y, OsmGpsMapPoint *pt)
{
    OsmGpsMapPrivate *priv;

    g_return_if_fail (OSM_IS_GPS_MAP (map));
    g_return_if_fail (pt);
    priv = map->priv;

    pt->rlat = pixel2lat(priv->map_zoom, priv->map_y + pixel_y);
    pt->rlon = pixel2lon(priv->map_zoom, priv->map_x + pixel_x);
}

/**
 * osm_gps_map_convert_geographic_to_screen:
 * @map:
 * @pt: location
 * @pixel_x: (out): pixel location on map, x axis
 * @pixel_y: (out): pixel location on map, y axis
 *
 * Convert the given location on the globe to the corresponding
 * pixel locations on the map.
 *
 * Since: 0.7.0
 **/
void
osm_gps_map_convert_geographic_to_screen(OsmGpsMap *map, OsmGpsMapPoint *pt, gint *pixel_x, gint *pixel_y)
{
    OsmGpsMapPrivate *priv;

    g_return_if_fail (OSM_IS_GPS_MAP (map));
    g_return_if_fail (pt);
    priv = map->priv;

    if (pixel_x)
        *pixel_x = lon2pixel(priv->map_zoom, pt->rlon) - priv->map_x + priv->drag_mouse_dx;
    if (pixel_y)
        *pixel_y = lat2pixel(priv->map_zoom, pt->rlat) - priv->map_y + priv->drag_mouse_dy;
}

/**
 * osm_gps_map_get_event_location:
 * @map:
 * @event: A #GtkEventButton that occured on the map
 *
 * A convenience function for getting the geographic location of events,
 * such as mouse clicks, on the map
 *
 * Returns: (transfer full): The point on the globe corresponding to the click
 * Since: 0.7.0
 **/
OsmGpsMapPoint *
osm_gps_map_get_event_location (OsmGpsMap *map, GdkEventButton *event)
{
    OsmGpsMapPoint *p = osm_gps_map_point_new_degrees(0.0,0.0);
    osm_gps_map_convert_screen_to_geographic(map, event->x, event->y, p);
    return p;
}

/**
 * osm_gps_map_remove_image:
 *
 * Deprecated: 0.7.0: Use osm_gps_map_image_remove() instead.
 **/
gboolean
osm_gps_map_remove_image (OsmGpsMap *map, GdkPixbuf *image)
{
    GSList *tmp;
    OsmGpsMapImage *im;

    g_critical("%s is deprecated", G_STRFUNC);

    im = NULL;
    tmp = map->priv->images;
    while (tmp != NULL) {
        GdkPixbuf *p;
        im = tmp->data;
        /* g_object_get ref's the pixbuf */
        g_object_get (im, "pixbuf", &p, NULL);
        if (p == image) {
            g_object_unref (p);
            break;
        }
        g_object_unref (p);
        tmp = g_slist_next(tmp);
    }

    /* we found the image */
    if (tmp && im)
        return osm_gps_map_image_remove (map, im);

    return FALSE;
}

/**
 * osm_gps_map_replace_track:
 *
 * Deprecated: 0.7.0: Use osm_gps_map_track_remove() and osm_gps_map_track_add()
 * or just edit the #OsmGpsMapTrack object directly
 **/
void
osm_gps_map_replace_track (OsmGpsMap *map, GSList *old_track, GSList *new_track)
{
    GSList *tmp;
    OsmGpsMapTrack *track;

    g_critical("%s is deprecated", G_STRFUNC);

    track = NULL;
    tmp = map->priv->tracks;
    while (tmp != NULL) {
        GSList *l;
        track = tmp->data;
        g_object_get (track, "track", &l, NULL);
        if (l == old_track)
            break;
        tmp = g_slist_next(tmp);
    }

    /* we found the track */
    if (tmp && track) {
        osm_gps_map_track_remove (map, track);
        track = g_object_new (OSM_TYPE_GPS_MAP_TRACK, "track", new_track, NULL);
        osm_gps_map_track_add (map, track);
    }
}
<|MERGE_RESOLUTION|>--- conflicted
+++ resolved
@@ -145,11 +145,8 @@
 #define EXTRA_BORDER                (TILESIZE / 2)
 #define OSM_GPS_MAP_SCROLL_STEP     (10)
 #define USER_AGENT                  "Mozilla/5.0 (Windows; U; Windows NT 5.1; en-US; rv:1.8.1.11) Gecko/20071127 Firefox/2.0.0.11"
-<<<<<<< HEAD
 #define DOWNLOAD_RETRIES            3
-=======
 #define MAX_DOWNLOAD_TILES          10000
->>>>>>> 9081bb97
 
 struct _OsmGpsMapPrivate
 {
